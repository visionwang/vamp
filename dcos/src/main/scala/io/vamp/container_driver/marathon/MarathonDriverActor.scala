package io.vamp.container_driver.marathon

import akka.actor.ActorRef
import io.vamp.common.{ ClassMapper, Config, RestrictedMap }
import io.vamp.common.akka.ActorExecutionContextProvider
import io.vamp.common.http.HttpClient
import io.vamp.common.notification.NotificationErrorException
import io.vamp.common.vitals.InfoRequest
import io.vamp.container_driver._
import io.vamp.container_driver.notification.{ UndefinedMarathonApplication, UnsupportedContainerDriverRequest }
import io.vamp.model.artifact._
import io.vamp.model.notification.InvalidArgumentValueError
import io.vamp.model.reader.{ MegaByte, Quantity }
import io.vamp.model.resolver.NamespaceValueResolver
import org.json4s.JsonAST.JObject
import org.json4s._

import scala.concurrent.Future
import scala.util.Try

class MarathonDriverActorMapper extends ClassMapper {
  val name = "marathon"
  val clazz: Class[_] = classOf[MarathonDriverActor]
}

object MarathonDriverActor {

  private val config = "vamp.container-driver"

  val mesosUrl = Config.string(s"$config.mesos.url")
  val marathonUrl = Config.string(s"$config.marathon.url")

  val apiUser = Config.string(s"$config.marathon.user")
  val apiPassword = Config.string(s"$config.marathon.password")

  val apiToken = Config.string(s"$config.marathon.token")

  val sse = Config.boolean(s"$config.marathon.sse")
  val expirationPeriod = Config.duration(s"$config.marathon.expiration-period")
  val reconciliationPeriod = Config.duration(s"$config.marathon.reconciliation-period")

  val namespaceConstraint = Config.stringList(s"$config.marathon.namespace-constraint")

  val tenantIdOverride = Config.string(s"$config.marathon.tenant-id-override")

  val tenantIdWorkflowOverride = Config.string(s"$config.marathon.tenant-id-workflow-override")

  val useBreedNameForServiceName = Config.boolean(s"$config.marathon.use-breed-name-for-service-name")

  object Schema extends Enumeration {
    val Docker, Cmd, Command = Value
  }

  MarathonDriverActor.Schema.values

  val dialect = "marathon"
}

case class MesosInfo(frameworks: Any, slaves: Any)

case class MarathonDriverInfo(mesos: MesosInfo, marathon: Any)

class MarathonDriverActor
    extends ContainerDriverActor
    with MarathonSse
    with MarathonNamespace
    with ActorExecutionContextProvider
    with ContainerDriver
    with HealthCheckMerger
    with NamespaceValueResolver {

  import ContainerDriverActor._

  lazy val tenantIdOverride = Try(Some(resolveWithNamespace(MarathonDriverActor.tenantIdOverride()))).getOrElse(None)

  lazy val tenantIdWorkflowOverride = Try(Some(resolveWithNamespace(MarathonDriverActor.tenantIdWorkflowOverride()))).getOrElse(None)

  lazy val useBreedNameForServiceName = Try(Some(MarathonDriverActor.useBreedNameForServiceName())).getOrElse(None)

  protected val expirationPeriod = MarathonDriverActor.expirationPeriod()

  protected val reconciliationPeriod = MarathonDriverActor.reconciliationPeriod()

  private val url = MarathonDriverActor.marathonUrl()

  private implicit val formats: Formats = DefaultFormats

  private val headers: List[(String, String)] = {
    val token = MarathonDriverActor.apiToken()
    if (token.isEmpty)
      HttpClient.basicAuthorization(MarathonDriverActor.apiUser(), MarathonDriverActor.apiPassword())
    else
      List("Authorization" → s"token=$token")
  }

  override protected def supportedDeployableTypes = DockerDeployableType :: CommandDeployableType :: Nil

  override def receive = {

    case InfoRequest                    ⇒ reply(info)

    case Get(services)                  ⇒ get(services)
    case d: Deploy                      ⇒ reply(deploy(d.deployment, d.cluster, d.service, d.update))
    case u: Undeploy                    ⇒ reply(undeploy(u.deployment, u.service))
    case DeployedGateways(gateways)     ⇒ reply(deployedGateways(gateways))

    case GetWorkflow(workflow, replyTo) ⇒ get(workflow, replyTo)
    case d: DeployWorkflow              ⇒ reply(deploy(d.workflow, d.update))
    case u: UndeployWorkflow            ⇒ reply(undeploy(u.workflow))

    case any                            ⇒ unsupported(UnsupportedContainerDriverRequest(any))
  }

  private def info: Future[Any] = {

    def remove(key: String): Any ⇒ Any = {
      case m: Map[_, _] ⇒ m.asInstanceOf[Map[String, _]].filterNot { case (k, _) ⇒ k == key } map { case (k, v) ⇒ k → remove(key)(v) }
      case l: List[_]   ⇒ l.map(remove(key))
      case any          ⇒ any
    }

    for {
      slaves ← httpClient.get[Any](s"${MarathonDriverActor.mesosUrl()}/master/slaves", headers)
      frameworks ← httpClient.get[Any](s"${MarathonDriverActor.mesosUrl()}/master/frameworks", headers)
      marathon ← httpClient.get[Any](s"$url/v2/info", headers)
    } yield {

      val s: Any = slaves match {
        case s: Map[_, _] ⇒ s.asInstanceOf[Map[String, _]].getOrElse("slaves", Nil)
        case _            ⇒ Nil
      }

      val f = (remove("tasks") andThen remove("completed_tasks"))(frameworks)

      ContainerInfo("marathon", MarathonDriverInfo(MesosInfo(f, s), marathon))
    }
  }

  private def get(deploymentServices: List[DeploymentServices]): Unit = {
    val replyTo = sender()
    deploymentServices.flatMap(ds ⇒ ds.services.map((ds.deployment, _))).foreach {
      case (deployment, service) ⇒ get(appId(deployment, service.breed)).foreach {
        case Some(app) ⇒
          val (equalHealthChecks, health) = healthCheck(app, deployment.ports, service.healthChecks.getOrElse(List()))
          replyTo ! ContainerService(
            deployment,
            service,
            Option(containers(app)),
            health,
            equalHealthChecks = equalHealthChecks
          )
        case None ⇒ replyTo ! ContainerService(deployment, service, None, None)
      }
    }
  }

  private def get(workflow: Workflow, replyTo: ActorRef): Unit = {
    log.debug(s"marathon reconcile workflow: ${workflow.name}")
    get(appId(workflow)).foreach {
      case Some(app) if workflow.breed.isInstanceOf[DefaultBreed] ⇒
        val breed = workflow.breed.asInstanceOf[DefaultBreed]
        val (equalHealthChecks, health) = healthCheck(app, breed.ports, breed.healthChecks.getOrElse(List()))
        replyTo ! ContainerWorkflow(workflow, Option(containers(app)), health, equalHealthChecks)
      case Some(app) if workflow.breed.isInstanceOf[BreedReference] ⇒
        val breedReference = workflow.breed.asInstanceOf[BreedReference]
        log.warning(s"marathon reconcile workflow: ${workflow.name} ${app.id} ${breedReference.name}, expecting a breed instead")
        replyTo ! ContainerWorkflow(workflow, None)
      case _ ⇒ replyTo ! ContainerWorkflow(workflow, None)
    }
  }

  private def get(id: String): Future[Option[App]] = {
    httpClient.get[AppsResponse](s"$url/v2/apps?id=$id&embed=apps.tasks&embed=apps.taskStats", headers, logError = false) recover { case _ ⇒ None } map {
      case apps: AppsResponse ⇒ {
        logger.debug(s"apps: for $id => $apps")
        apps.apps.find(app ⇒ app.id == id).map(app ⇒ fixForCalicoNetwork(app))
      }
      case _ ⇒ None
    }
  }

  private def fixForCalicoNetwork(app: App): App = {
    app.copy(container = app.container.map(c ⇒ c.copy(docker = c.docker.map(f ⇒ f.copy(
      portMappings = f.portMappings.map(portMapping ⇒ portMapping.hostPort match {
        case Some(portInt) ⇒ if (portInt == 0)
          portMapping.copy(hostPort = portMapping.containerPort)
        else
          portMapping
        case None ⇒ portMapping.copy(hostPort = portMapping.containerPort)
        case _    ⇒ portMapping
      }))))))
  }

  private def healthCheck(app: App, ports: List[Port], healthChecks: List[HealthCheck]): (Boolean, Option[Health]) = {
    val equalHealthChecks = MarathonHealthCheck.equalHealthChecks(ports, healthChecks, app.healthChecks)
    val newHealth = app.taskStats.map(ts ⇒ MarathonCounts.toServiceHealth(ts.totalSummary.stats.counts))
    equalHealthChecks → newHealth
  }

  private def noGlobalOverride(arg: Argument): MarathonApp ⇒ MarathonApp = identity[MarathonApp]

  private def applyGlobalOverride(workflowDeployment: Boolean): PartialFunction[Argument, MarathonApp ⇒ MarathonApp] = {
    case arg @ Argument("override.workflow.docker.network", networkOverrideValue) ⇒ { app ⇒
      if (workflowDeployment)
        app.copy(container = app.container.map(c ⇒ c.copy(docker = c.docker.copy(
<<<<<<< HEAD
          network = networkOverrideValue match {
            case "CALICO" ⇒ "USER"
            case _        ⇒ networkOverrideValue
          },
          portMappings = c.docker.portMappings.map(portMapping ⇒ networkOverrideValue match {
            case "USER"   ⇒ portMapping.copy(hostPort = None)
            case "CALICO" ⇒ portMapping.copy(hostPort = Some(portMapping.containerPort))
            case _        ⇒ portMapping
=======
          network = networkOverrideValue,
          portMappings = c.docker.portMappings.map(portMapping ⇒ networkOverrideValue match {
            case "USER" ⇒ portMapping.copy(hostPort = None)
            case _      ⇒ portMapping
>>>>>>> 5d4dc492
          })))))
      else app
    }
    case arg @ Argument("override.deployment.docker.network", networkOverrideValue) ⇒ { app ⇒
      if (!workflowDeployment)
        app.copy(container = app.container.map(c ⇒ c.copy(docker = c.docker.copy(
<<<<<<< HEAD
          network = networkOverrideValue match {
            case "CALICO" ⇒ "USER"
            case _        ⇒ networkOverrideValue
          },
          portMappings = c.docker.portMappings.map(portMapping ⇒ networkOverrideValue match {
            case "USER"   ⇒ portMapping.copy(hostPort = None)
            case "CALICO" ⇒ portMapping.copy(hostPort = Some(portMapping.containerPort))
            case _        ⇒ portMapping
=======
          network = networkOverrideValue,
          portMappings = c.docker.portMappings.map(portMapping ⇒ networkOverrideValue match {
            case "USER" ⇒ portMapping.copy(hostPort = None)
            case _      ⇒ portMapping
>>>>>>> 5d4dc492
          })))))
      else app
    }
    case arg @ Argument("override.workflow.docker.privileged", runPriviledged) ⇒ { app ⇒
      if (workflowDeployment)
        Try(runPriviledged.toBoolean).map(
          priviledge ⇒ app.copy(container = app.container.map(c ⇒ c.copy(docker = c.docker.copy(privileged = priviledge))))
        ).getOrElse(throw NotificationErrorException(InvalidArgumentValueError(arg), s"${arg.key} -> ${arg.value}"))
      else app
    }
    case arg @ Argument("override.deployment.docker.privileged", runPriviledged) ⇒ { app ⇒
      if (!workflowDeployment)
        Try(runPriviledged.toBoolean).map(
          priviledge ⇒ app.copy(container = app.container.map(c ⇒ c.copy(docker = c.docker.copy(privileged = priviledge))))
        ).getOrElse(throw NotificationErrorException(InvalidArgumentValueError(arg), s"${arg.key} -> ${arg.value}"))
      else app
    }
    case arg @ Argument("override.workflow.ipAddress.networkName", networkName) ⇒ { app ⇒
      if (workflowDeployment)
        app.copy(ipAddress = Some(MarathonAppIpAddress(resolveWithNamespace(networkName))))
      else app
    }
    case arg @ Argument("override.deployment.ipAddress.networkName", networkName) ⇒ { app ⇒
      if (!workflowDeployment)
        app.copy(ipAddress = Some(MarathonAppIpAddress(resolveWithNamespace(networkName))))
      else app
    }
    case arg @ Argument("override.workflow.fetch.uri", uriValue) ⇒ { app ⇒
      if (workflowDeployment)
        app.copy(fetch =
          app.fetch match {
            case None    ⇒ Some(List(UriObject(uriValue)))
            case Some(l) ⇒ Some(UriObject(uriValue) :: l)
          }
        )
      else app
    }
    case arg @ Argument("override.deployment.fetch.uri", uriValue) ⇒ { app ⇒
      if (!workflowDeployment)
        app.copy(fetch =
          app.fetch match {
            case None    ⇒ Some(List(UriObject(uriValue)))
            case Some(l) ⇒ Some(UriObject(uriValue) :: l)
          }
        )
      else app
    }
    case arg @ Argument("override.workflow.noHealthChecks", noHealthChecks) ⇒ { app ⇒
      if (workflowDeployment)
        Try(noHealthChecks.toBoolean).map(
          noHealthChecks ⇒ if (noHealthChecks) {
            app.copy(healthChecks = Nil)
          }
          else app
        ).getOrElse(throw NotificationErrorException(InvalidArgumentValueError(arg), s"${arg.key} -> ${arg.value}"))
      else app
    }
    case arg @ Argument("override.deployment.noHealthChecks", noHealthChecks) ⇒ { app ⇒
      if (!workflowDeployment)
        Try(noHealthChecks.toBoolean).map(
          noHealthChecks ⇒ if (noHealthChecks) {
            app.copy(healthChecks = Nil)
          }
          else app
        ).getOrElse(throw NotificationErrorException(InvalidArgumentValueError(arg), s"${arg.key} -> ${arg.value}"))
      else app
    }
    case arg @ Argument(argName, argValue) if (argName.startsWith("override.workflow.labels.")) ⇒ { app ⇒
      if (workflowDeployment) {
        val labelName = argName.drop("override.workflow.labels.".length)
        app.copy(labels = (app.labels + (labelName → argValue)))
      }
      else app
    }
    case arg @ Argument(argName, argValue) if (argName.startsWith("override.deployment.labels.")) ⇒ { app ⇒
      if (!workflowDeployment) {
        val labelName = argName.drop("override.deployment.labels.".length)
        app.copy(labels = (app.labels + (labelName → argValue)))
      }
      else app
    }
  }

  private def deploy(deployment: Deployment, cluster: DeploymentCluster, service: DeploymentService, update: Boolean): Future[Any] = {

    validateDeployable(service.breed.deployable)

    val id = appId(deployment, service.breed)
    val name = s"${deployment.name} / ${service.breed.deployable.definition}"
    if (update) log.info(s"marathon update service: $name") else log.info(s"marathon create service: $name")
    val constraints = (namespaceConstraint +: Nil).filter(_.nonEmpty)

    log.info(s"Deploying Workflow and using Arguments:: ${service.arguments}")

    val app = MarathonApp(
      id,
      container(deployment, cluster, service.copy(arguments = service.arguments.filterNot(applyGlobalOverride(false).isDefinedAt))),
      None,
      service.scale.get.instances,
      service.scale.get.cpu.value,
      Math.round(service.scale.get.memory.value).toInt,
      environment(deployment, cluster, service),
      cmd(deployment, cluster, service),
      healthChecks = retrieveHealthChecks(cluster, service).map(MarathonHealthCheck.apply(service.breed.ports, _)),
      labels = labels(deployment, cluster, service),
      constraints = constraints,
      fetch = None
    )

    // Iterate through all Argument objects and if they represent an override, apply them
    val appWithGlobalOverrides = service.arguments.foldLeft(app)((app, argument) ⇒
      applyGlobalOverride(false).applyOrElse(argument, noGlobalOverride)(app)
    )

    val asd = requestPayload(deployment, cluster, service, purge(appWithGlobalOverrides))

    log.info(s"Deploying ${asd}")
    sendRequest(update, id, asd)
  }

  private def deploy(workflow: Workflow, update: Boolean): Future[Any] = {

    val breed = workflow.breed.asInstanceOf[DefaultBreed]

    validateDeployable(breed.deployable)

    val id = appId(workflow)
    if (update) log.info(s"marathon update workflow: ${workflow.name}") else log.info(s"marathon create workflow: ${workflow.name}")
    val scale = workflow.scale.get.asInstanceOf[DefaultScale]
    val constraints = (namespaceConstraint +: Nil).filter(_.nonEmpty)

    log.info(s"Deploying Workflow and using Arguments:: ${workflow.arguments}")

    val marathonApp = MarathonApp(
      id,
      container(workflow.copy(arguments = workflow.arguments.filterNot(applyGlobalOverride(true).isDefinedAt))),
      None,
      scale.instances,
      scale.cpu.value,
      Math.round(scale.memory.value).toInt,
      environment(workflow),
      cmd(workflow),
      labels = labels(workflow),
      healthChecks = retrieveHealthChecks(workflow).map(MarathonHealthCheck.apply(breed.ports, _)),
      constraints = constraints,
      fetch = None
    )

    // Iterate through all Argument objects and if they represent an override, apply them
    val marathonAppWithGlobalOverrides = workflow.arguments.foldLeft(marathonApp)((app, argument) ⇒
      applyGlobalOverride(true).applyOrElse(argument, noGlobalOverride)(app)
    )

    val toDeploy = requestPayload(workflow, purge(marathonAppWithGlobalOverrides))
    log.info(s"Deploying ${workflow.name} with id $id")
    sendRequest(update, id, toDeploy)
  }

  private def purge(app: MarathonApp): MarathonApp = {
    // workaround - empty args may cause Marathon to reject the request, so removing args altogether
    if (app.args.isEmpty) app.copy(args = null) else app
  }

  private def sendRequest(update: Boolean, id: String, payload: JValue) = {
    if (update) {
      httpClient.get[AppsResponse](s"$url/v2/apps?id=$id&embed=apps.tasks", headers).flatMap { appResponse ⇒
        val marathonApp = Extraction.extract[MarathonApp](payload)
        val changed = appResponse.apps.headOption.map(difference(marathonApp, _)).getOrElse(payload)

        if (changed != JNothing) httpClient.put[Any](s"$url/v2/apps/$id", changed, headers) else Future.successful(false)
      }
    }
    else {
      httpClient.post[Any](s"$url/v2/apps", payload, headers, logError = false).recover {
        case t if t.getMessage != null && t.getMessage.contains("already exists") ⇒ // ignore, sync issue
        case t ⇒
          log.error(t, t.getMessage)
          Future.failed(t)
      }
    }
  }

  /**
   * Checks the difference between a MarathonApp and an App to convert them two comparable objects (ComparableApp)
   * If healthCheck is changed it takes the latest array as values from:
   * @param marathonApp
   * If healthCheck deleted it needs to have an empty JSON Array as override value for the put request
   */
  private def difference(marathonApp: MarathonApp, app: App): JValue = {
    val comparableApp: ComparableApp = ComparableApp.fromApp(app)
    val comparableAppTwo: ComparableApp = ComparableApp.fromMarathonApp(marathonApp)
    val diff = Extraction.decompose(comparableApp).diff(Extraction.decompose(comparableAppTwo))

    diff.added.merge(diff.changed.mapField {
      case ("healthChecks", _) ⇒ "healthChecks" → JArray(marathonApp.healthChecks.map(Extraction.decompose))
      case xs                  ⇒ xs
    }).merge(diff.deleted.mapField {
      case ("healthChecks", _) ⇒ "healthChecks" → JArray(List())
      case xs                  ⇒ xs
    })
  }

  private def container(workflow: Workflow): Option[Container] = {
    if (DockerDeployableType.matches(workflow.breed.asInstanceOf[DefaultBreed].deployable)) Some(Container(docker(workflow))) else None
  }

  private def container(deployment: Deployment, cluster: DeploymentCluster, service: DeploymentService): Option[Container] = {
    if (DockerDeployableType.matches(service.breed.deployable)) Some(Container(docker(deployment, cluster, service))) else None
  }

  private def cmd(workflow: Workflow): Option[String] = {
    if (CommandDeployableType.matches(workflow.breed.asInstanceOf[DefaultBreed].deployable)) Some(workflow.breed.asInstanceOf[DefaultBreed].deployable.definition) else None
  }

  private def cmd(deployment: Deployment, cluster: DeploymentCluster, service: DeploymentService): Option[String] = {
    if (CommandDeployableType.matches(service.breed.deployable)) Some(service.breed.deployable.definition) else None
  }

  private def requestPayload(deployment: Deployment, cluster: DeploymentCluster, service: DeploymentService, app: MarathonApp): JValue = {
    val (local, dialect) = (deployment.dialects.rootMap.get(MarathonDriverActor.dialect), cluster.dialects.rootMap.get(MarathonDriverActor.dialect), service.dialects.rootMap.get(MarathonDriverActor.dialect)) match {
      case (_, _, Some(d))       ⇒ Some(service) → d
      case (_, Some(d), None)    ⇒ None → d
      case (Some(d), None, None) ⇒ None → d
      case _                     ⇒ None → Map()
    }

    (app.container, app.cmd, dialect) match {
      case (None, None, map: Map[_, _]) if map.asInstanceOf[Map[String, _]].get("cmd").nonEmpty ⇒
      case (None, None, _) ⇒ throwException(UndefinedMarathonApplication)
      case _ ⇒
    }

    val base = Extraction.decompose(app) match {
      case JObject(l) ⇒ JObject(l.filter({ case (k, v) ⇒ k != "args" || v != JNull }))
      case other      ⇒ other
    }

    Extraction.decompose(interpolate(deployment, local, dialect)) merge base
  }

  private def requestPayload(workflow: Workflow, app: MarathonApp): JValue = {
    val dialect = workflow.dialects.rootMap.getOrElse(MarathonDriverActor.dialect, RestrictedMap(Map()))

    (app.container, app.cmd, dialect) match {
      case (None, None, map: RestrictedMap) if map.mp.get("cmd").nonEmpty ⇒
      case (None, None, _) ⇒ throwException(UndefinedMarathonApplication)
      case _ ⇒
    }

    val base = Extraction.decompose(app) match {
      case JObject(l) ⇒ JObject(l.filter({ case (k, v) ⇒ k != "args" || v != JNull }))
      case other      ⇒ other
    }

    Extraction.decompose(interpolate(workflow, dialect)) merge base
  }

  private def undeploy(deployment: Deployment, service: DeploymentService) = {
    val id = appId(deployment, service.breed)
    log.info(s"marathon delete app: $id")
    httpClient.delete(s"$url/v2/apps/$id", headers, logError = false) recover { case _ ⇒ None }
  }

  private def undeploy(workflow: Workflow) = {
    val id = appId(workflow)
    log.info(s"marathon delete workflow: ${workflow.name}")
    httpClient.delete(s"$url/v2/apps/$id", headers, logError = false) recover { case _ ⇒ None }
  }

  private def containers(app: App): Containers = {
    val scale = DefaultScale(Quantity(app.cpus), MegaByte(app.mem), app.instances)
    val instances = app.tasks.map(task ⇒ {
      val portsAndIpForUserNetwork = for {
        container ← app.container
        docker ← container.docker
        networkName ← Option(docker.network.getOrElse("")) // This is a hack to support 1.4 and 1.5 at the same time
        ipAddressToUse ← task.ipAddresses.headOption
        if (networkName == "USER" || app.networks.map(_.mode).contains("container"))
      } yield (ipAddressToUse.ipAddress, docker.portMappings.map(_.containerPort).flatten ++ container.portMappings.map(_.containerPort).flatten)
      portsAndIpForUserNetwork match {
        case None ⇒ {
          val network = Try(app.container.get.docker.get.network.get).getOrElse("Empty")
          logger.debug(s"Ports for ${task.id} => ${task.ports} network: ${network}")
          ContainerInstance(task.id, task.host, task.ports, task.startedAt.isDefined)
        }
        case Some(portsAndIp) ⇒ {
          val network = Try(app.container.get.docker.get.network.get).getOrElse("Empty")
          logger.debug(s"Ports (USER network) for ${task.id} => ${portsAndIp._2} network: ${network}")
          ContainerInstance(task.id, portsAndIp._1, portsAndIp._2, task.startedAt.isDefined)
        }
      }
    })
    Containers(scale, instances)
  }
}<|MERGE_RESOLUTION|>--- conflicted
+++ resolved
@@ -203,42 +203,21 @@
     case arg @ Argument("override.workflow.docker.network", networkOverrideValue) ⇒ { app ⇒
       if (workflowDeployment)
         app.copy(container = app.container.map(c ⇒ c.copy(docker = c.docker.copy(
-<<<<<<< HEAD
-          network = networkOverrideValue match {
-            case "CALICO" ⇒ "USER"
-            case _        ⇒ networkOverrideValue
-          },
-          portMappings = c.docker.portMappings.map(portMapping ⇒ networkOverrideValue match {
-            case "USER"   ⇒ portMapping.copy(hostPort = None)
-            case "CALICO" ⇒ portMapping.copy(hostPort = Some(portMapping.containerPort))
-            case _        ⇒ portMapping
-=======
           network = networkOverrideValue,
           portMappings = c.docker.portMappings.map(portMapping ⇒ networkOverrideValue match {
             case "USER" ⇒ portMapping.copy(hostPort = None)
             case _      ⇒ portMapping
->>>>>>> 5d4dc492
           })))))
       else app
     }
     case arg @ Argument("override.deployment.docker.network", networkOverrideValue) ⇒ { app ⇒
       if (!workflowDeployment)
         app.copy(container = app.container.map(c ⇒ c.copy(docker = c.docker.copy(
-<<<<<<< HEAD
-          network = networkOverrideValue match {
-            case "CALICO" ⇒ "USER"
-            case _        ⇒ networkOverrideValue
-          },
-          portMappings = c.docker.portMappings.map(portMapping ⇒ networkOverrideValue match {
-            case "USER"   ⇒ portMapping.copy(hostPort = None)
-            case "CALICO" ⇒ portMapping.copy(hostPort = Some(portMapping.containerPort))
-            case _        ⇒ portMapping
-=======
           network = networkOverrideValue,
           portMappings = c.docker.portMappings.map(portMapping ⇒ networkOverrideValue match {
             case "USER" ⇒ portMapping.copy(hostPort = None)
             case _      ⇒ portMapping
->>>>>>> 5d4dc492
+
           })))))
       else app
     }
