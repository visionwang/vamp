package io.vamp.container_driver.marathon

import java.util.concurrent.TimeUnit

import akka.actor.{ ActorSystem, Props }
import akka.testkit.{ ImplicitSender, TestActorRef, TestKit, TestProbe }
import akka.util.Timeout
import com.typesafe.scalalogging.LazyLogging
import io.vamp.common.akka.IoC
import io.vamp.common.{ Namespace, NamespaceProvider }
import io.vamp.container_driver.{ ContainerInstance, Containers }
import io.vamp.model.artifact.DefaultScale
import io.vamp.model.reader.{ MegaByte, Quantity }
import org.scalatest.{ BeforeAndAfterAll, Matchers, WordSpecLike }

import scala.concurrent.Await
import scala.concurrent.duration._
import scala.util.Try

class MarathonDriverActorTest extends TestKit(ActorSystem("MarathonDriverActor")) with ImplicitSender
    with WordSpecLike with Matchers with BeforeAndAfterAll with NamespaceProvider
    with LazyLogging {

  implicit val namespace: Namespace = Namespace("default")
  implicit val timeout: Timeout = Timeout(5L, TimeUnit.SECONDS)

  override def afterAll {
    TestKit.shutdownActorSystem(system)
  }

  /* Disable this test to check backwards compatibility

  private def containers(app: App): Containers = {
    val scale = DefaultScale(Quantity(app.cpus), MegaByte(app.mem), app.instances)
    val instances = app.tasks.map(task ⇒ {
      val portsAndIpForUserNetwork = for {
        container ← app.container
        docker ← container.docker
        networkName ← Option(docker.network.getOrElse("")) // This is a hack to support 1.4 and 1.5 at the same time
        ipAddressToUse ← task.ipAddresses.headOption
        if (networkName == "USER" || app.networks.map(_.mode).contains("container"))
      } yield (ipAddressToUse.ipAddress, docker.portMappings.map(_.containerPort).flatten ++ container.portMappings.map(_.containerPort).flatten)
      portsAndIpForUserNetwork match {
        case None ⇒ {
          val network = Try(app.container.get.docker.get.network.get).getOrElse("Empty")
          logger.info(s"Ports for ${task.id} => ${task.ports} network: ${network}")
          ContainerInstance(task.id, task.host, task.ports, task.startedAt.isDefined)
        }
        case Some(portsAndIp) ⇒ {
          val network = Try(app.container.get.docker.get.network.get).getOrElse("Empty")
          logger.info(s"Ports (USER network) for ${task.id} => ${portsAndIp._2} network: ${network}")
          ContainerInstance(task.id, portsAndIp._1, portsAndIp._2, task.startedAt.isDefined)
        }
      }
    })
    Containers(scale, instances)
  }

  "MarathonDriverActor" must {

    "get containers method test" in {

      val appResponse = AppsResponse(List(App("/test/sava2port",1,0.2,
        Some(AppContainer(
          Some(DockerAppContainer("magneticio/sava:1.0.0",
            None,
            List()
          )),
          List(
            DockerAppContainerPort(Some(8080),None,Some(10141)),
            DockerAppContainerPort(Some(2224),None,Some(10200))
          )
        )),
        64.0,
        List(
          Task("test_sava2port.094f4222-db82-11e7-9f09-f6a8bbe7f39c",
            List(TaskIpAddress("10.142.99.231","IPv4")),
            "10.0.0.145",
            List(),
            Some("2017-12-07T19:08:42.878Z"))),
        List(),
        Some(MarathonTaskStats(MarathonSummary(MarathonStats(MarathonCounts(0,1,0,0))))),
<<<<<<< HEAD
        List(AppNetwork("container",Some("test"))))))
=======
        List(AppNetwork("container","test")) )))
>>>>>>> 38b1862f

      // Due to actor creation problems, the method is copied from MarathonDriverActor directly
      val extractedContainers = containers(appResponse.apps.head)

      assert(extractedContainers.instances.head.ports == List(8080, 2224))

    }
  }
  */
}<|MERGE_RESOLUTION|>--- conflicted
+++ resolved
@@ -2,20 +2,12 @@
 
 import java.util.concurrent.TimeUnit
 
-import akka.actor.{ ActorSystem, Props }
-import akka.testkit.{ ImplicitSender, TestActorRef, TestKit, TestProbe }
+import akka.actor.ActorSystem
+import akka.testkit.{ImplicitSender, TestKit}
 import akka.util.Timeout
 import com.typesafe.scalalogging.LazyLogging
-import io.vamp.common.akka.IoC
-import io.vamp.common.{ Namespace, NamespaceProvider }
-import io.vamp.container_driver.{ ContainerInstance, Containers }
-import io.vamp.model.artifact.DefaultScale
-import io.vamp.model.reader.{ MegaByte, Quantity }
-import org.scalatest.{ BeforeAndAfterAll, Matchers, WordSpecLike }
-
-import scala.concurrent.Await
-import scala.concurrent.duration._
-import scala.util.Try
+import io.vamp.common.{Namespace, NamespaceProvider}
+import org.scalatest.{BeforeAndAfterAll, Matchers, WordSpecLike}
 
 class MarathonDriverActorTest extends TestKit(ActorSystem("MarathonDriverActor")) with ImplicitSender
     with WordSpecLike with Matchers with BeforeAndAfterAll with NamespaceProvider
@@ -80,11 +72,8 @@
             Some("2017-12-07T19:08:42.878Z"))),
         List(),
         Some(MarathonTaskStats(MarathonSummary(MarathonStats(MarathonCounts(0,1,0,0))))),
-<<<<<<< HEAD
         List(AppNetwork("container",Some("test"))))))
-=======
-        List(AppNetwork("container","test")) )))
->>>>>>> 38b1862f
+
 
       // Due to actor creation problems, the method is copied from MarathonDriverActor directly
       val extractedContainers = containers(appResponse.apps.head)
