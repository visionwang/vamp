--- conflicted
+++ resolved
@@ -16,10 +16,15 @@
 import io.vamp.persistence.{ArtifactResponseEnvelope, ArtifactShrinkage}
 
 import scala.concurrent.Future
-<<<<<<< HEAD
+
 import scala.util.Try
 
 trait DeploymentApiController extends SourceTransformer with ArtifactShrinkage with AbstractController with VampJsonFormats {
+
+  // These methods allows 3rd party users to override these methods
+  protected def userDefinedOverrides(deployment: Deployment)(implicit namespace: Namespace, timeout: Timeout): Deployment = deployment
+  protected def userDefinedOverrides(blueprint: Blueprint)(implicit namespace: Namespace, timeout: Timeout): Blueprint = blueprint
+  protected def userDefinedOverrides(defaultBlueprint: DefaultBlueprint)(implicit namespace: Namespace, timeout: Timeout): DefaultBlueprint = defaultBlueprint
 
   def getDeployments(asBlueprint: Boolean, expandReferences: Boolean, onlyReferences: Boolean, page: Int, perPage: Int)(implicit namespace: Namespace, timeout: Timeout): Future[ArtifactResponseEnvelope] = {
     val actualPage = if(page < 1) 0 else page-1
@@ -29,40 +34,16 @@
         response = searchResponse.response.map { deployment ⇒ transform(deployment, asBlueprint, onlyReferences) },
         total = searchResponse.total,
         page = searchResponse.from / searchResponse.size, perPage = searchResponse.size)
-=======
-
-trait DeploymentApiController extends SourceTransformer with ArtifactShrinkage with AbstractController {
-
-  // These methods allows 3rd party users to override these methods
-  protected def userDefinedOverrides(deployment: Deployment)(implicit namespace: Namespace, timeout: Timeout): Deployment = deployment
-  protected def userDefinedOverrides(blueprint: Blueprint)(implicit namespace: Namespace, timeout: Timeout): Blueprint = blueprint
-  protected def userDefinedOverrides(defaultBlueprint: DefaultBlueprint)(implicit namespace: Namespace, timeout: Timeout): DefaultBlueprint = defaultBlueprint
-
-  def deployments(asBlueprint: Boolean, expandReferences: Boolean, onlyReferences: Boolean)(page: Int, perPage: Int)(implicit namespace: Namespace, timeout: Timeout): Future[ArtifactResponseEnvelope] = {
-    (actorFor[PersistenceActor] ? PersistenceActor.All(classOf[Deployment], page, perPage, expandReferences, onlyReferences)) map {
-      case envelope: ArtifactResponseEnvelope ⇒ envelope.copy(response = envelope.response.map {
-        case deployment: Deployment ⇒ transform(deployment, asBlueprint, onlyReferences)
-        case any                    ⇒ any
-      })
-      case other ⇒ throwException(PersistenceOperationFailure(other))
->>>>>>> 0614df20
     }
   }
 
   def getDeployment(name: String, asBlueprint: Boolean, expandReferences: Boolean, onlyReferences: Boolean)(implicit namespace: Namespace, timeout: Timeout): Future[Blueprint] =
     VampPersistence().read[Deployment](Id[Deployment](name)) map (transform(_, asBlueprint, onlyReferences))
 
-<<<<<<< HEAD
-  private def transform(deployment: Deployment, asBlueprint: Boolean, onlyRef: Boolean): Blueprint = {
+  private def transform(deployment: Deployment, asBlueprint: Boolean, onlyRef: Boolean)(implicit namespace: Namespace, timeout: Timeout): Blueprint = {
     if (asBlueprint) {
-      val blueprint = deployment.asDefaultBlueprint
-      if (onlyRef) onlyReferences(blueprint).asInstanceOf[DefaultBlueprint] else blueprint
-=======
-  protected def transform(deployment: Deployment, asBlueprint: Boolean, onlyRef: Boolean)(implicit namespace: Namespace, timeout: Timeout) = {
-    if (asBlueprint) {
-      val blueprint = userDefinedOverrides(deployment.asBlueprint)
-      if (onlyRef) onlyReferences(userDefinedOverrides(blueprint)) else userDefinedOverrides(blueprint)
->>>>>>> 0614df20
+      val blueprint = userDefinedOverrides(deployment.asDefaultBlueprint)
+      if (onlyRef) onlyReferences(userDefinedOverrides(blueprint)).asInstanceOf[DefaultBlueprint] else userDefinedOverrides(blueprint)
     }
     else userDefinedOverrides(deployment)
   }
@@ -70,70 +51,37 @@
   def createDeployment(source: String, validateOnly: Boolean)(implicit namespace: Namespace, timeout: Timeout): Future[UnitPlaceholder] = {
     def triggerCreateOperation(blueprint: Blueprint): Future[Unit] = (actorFor[DeploymentActor] ? DeploymentActor.Create(blueprint, source, validateOnly)).map(_ => ())
 
-<<<<<<< HEAD
     for {
       request <- sourceImport(source)
       _ <- asBlueprint(request) match {
-        case blueprint: BlueprintReference ⇒ triggerCreateOperation(blueprint)
-=======
-    sourceImport(source).flatMap { request ⇒
-      processBlueprint(request, {
-        case blueprint: BlueprintReference ⇒ default(userDefinedOverrides(blueprint))
->>>>>>> 0614df20
+        case blueprint: BlueprintReference ⇒ triggerCreateOperation(userDefinedOverrides(blueprint))
         case blueprint: DefaultBlueprint ⇒
           val futures = {
             if (!validateOnly)
-<<<<<<< HEAD
-              blueprint.clusters.flatMap(_.services).map(_.breed).filter(_.isInstanceOf[DefaultBreed]).map {
+              userDefinedOverrides(blueprint).clusters.flatMap(_.services).map(_.breed).filter(_.isInstanceOf[DefaultBreed]).map {
                 breed ⇒ VampPersistence().create[Breed](breed)
               }
             else Nil
-          } :+ triggerCreateOperation(blueprint)
-=======
-              userDefinedOverrides(blueprint).clusters.flatMap(_.services).map(_.breed).filter(_.isInstanceOf[DefaultBreed]).map {
-                breed ⇒ actorFor[PersistenceActor] ? PersistenceActor.Create(breed, Some(source))
-              }
-            else Nil
-          } :+ default(userDefinedOverrides(blueprint))
-
->>>>>>> 0614df20
+          } :+ triggerCreateOperation(userDefinedOverrides(blueprint))
           Future.sequence(futures)
         case _ => Future.failed(reportException(UnsupportedDeploymentRequest(source)))
       }
     } yield UnitPlaceholder
   }
 
-<<<<<<< HEAD
+
   def updateDeployment(name: String, source: String, validateOnly: Boolean)(implicit namespace: Namespace, timeout: Timeout): Future[UnitPlaceholder] = {
     def triggerUpdateOperation(blueprint: Blueprint): Future[Unit] = (actorFor[DeploymentActor] ? DeploymentActor.Merge(name, blueprint, source, validateOnly)).map(_ => ())
     for {
       request <- sourceImport(source)
       _ <- asBlueprint(request) match {
-        case blueprint: BlueprintReference ⇒ triggerUpdateOperation(blueprint)
-=======
-  def updateDeployment(name: String, source: String, validateOnly: Boolean)(implicit namespace: Namespace, timeout: Timeout): Future[Any] = {
-
-    def default(blueprint: Blueprint) = actorFor[DeploymentActor] ? DeploymentActor.Merge(name, blueprint, source, validateOnly)
-
-    sourceImport(source).flatMap { request ⇒
-      processBlueprint(request, {
-        case blueprint: BlueprintReference ⇒ default(userDefinedOverrides(blueprint))
->>>>>>> 0614df20
+        case blueprint: BlueprintReference ⇒ triggerUpdateOperation(userDefinedOverrides(blueprint))
         case blueprint: DefaultBlueprint ⇒
           val futures = {
             if (!validateOnly)
-<<<<<<< HEAD
-              blueprint.clusters.flatMap(_.services.map(_.breed)).filter(_.isInstanceOf[DefaultBreed]).map(VampPersistence().createOrUpdate[Breed](_))
+              userDefinedOverrides(blueprint).clusters.flatMap(_.services.map(_.breed)).filter(_.isInstanceOf[DefaultBreed]).map(VampPersistence().createOrUpdate[Breed](_))
             else Nil
-          } :+ triggerUpdateOperation(blueprint)
-=======
-              userDefinedOverrides(blueprint).clusters.flatMap(_.services).map(_.breed).filter(_.isInstanceOf[DefaultBreed]).map {
-                actorFor[PersistenceActor] ? PersistenceActor.Create(_, Some(source))
-              }
-            else Nil
-          } :+ default(userDefinedOverrides(blueprint))
-
->>>>>>> 0614df20
+          } :+ triggerUpdateOperation(userDefinedOverrides(blueprint))
           Future.sequence(futures)
       }
     } yield UnitPlaceholder
