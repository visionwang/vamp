--- conflicted
+++ resolved
@@ -19,20 +19,11 @@
 trait DeploymentApiController extends SourceTransformer with ArtifactShrinkage with AbstractController with VampJsonFormats {
 
   def deployments(asBlueprint: Boolean, expandReferences: Boolean, onlyReferences: Boolean)(page: Int, perPage: Int)(implicit namespace: Namespace, timeout: Timeout): Future[ArtifactResponseEnvelope] = {
-<<<<<<< HEAD
     val fromAndSize = if(perPage > 0) Some((perPage * page, perPage)) else None
     VampPersistence().getAll[Deployment](fromAndSize) map { searchResponse =>
       ArtifactResponseEnvelope(response = searchResponse.response.map { deployment ⇒ transform(deployment, asBlueprint, onlyReferences)},
         total = searchResponse.total,
         page = searchResponse.from / searchResponse.size, perPage = searchResponse.size)
-=======
-    val fromAndSize = if (perPage > 0) Some((perPage * page, perPage)) else None
-    VampPersistence().getAll[Deployment](fromAndSize) map { deploymentList ⇒
-      ArtifactResponseEnvelope(
-        response = deploymentList.map { deployment ⇒ transform(deployment, asBlueprint, onlyReferences) },
-        total = deploymentList.size, //TODO: changet his to an appropriate value
-        page = page, perPage = perPage)
->>>>>>> 119d06ec
     }
   }
 
