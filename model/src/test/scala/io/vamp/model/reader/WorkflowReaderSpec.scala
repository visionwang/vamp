package io.vamp.model.reader

import java.time.OffsetDateTime

import io.vamp.model.artifact._
import io.vamp.model.notification._
import TimeSchedule.{ RepeatCount, RepeatForever }
import io.vamp.model.artifact.DaemonSchedule
import org.junit.runner.RunWith
import org.scalatest._
import org.scalatest.junit.JUnitRunner

@RunWith(classOf[JUnitRunner])
class WorkflowReaderSpec extends FlatSpec with Matchers with ReaderSpec {

  "WorkflowReader" should "read daemon workflow" in {
    WorkflowReader.read(res("workflow/workflow1.yml")) should have(
      'name("logger"),
      'breed(BreedReference("metrics")),
      'schedule(DaemonSchedule),
      'scale(None),
      'status(Workflow.Status.Starting)
    )
  }

  it should "read daemon workflow with default breed" in {
    WorkflowReader.read(res("workflow/workflow2.yml")) should have(
      'name("logger"),
      'breed(DefaultBreed("metrics", Map(), Deployable("magneticio/metrics:latest"), Nil, Nil, Nil, Nil, Map(), None)),
      'schedule(DaemonSchedule),
      'scale(None)
    )
  }

  it should "read event based workflow" in {
    WorkflowReader.read(res("workflow/workflow3.yml")) should have(
      'name("logger"),
      'breed(BreedReference("metrics")),
      'schedule(EventSchedule(Set("a", "b"))),
      'scale(None)
    )
  }

  it should "read event based workflow and expand tags" in {
    WorkflowReader.read(res("workflow/workflow4.yml")) should have(
      'name("logger"),
      'breed(BreedReference("metrics")),
      'schedule(EventSchedule(Set("a"))),
      'scale(None)
    )
  }

  it should "read event based workflow and expand event if list" in {
    WorkflowReader.read(res("workflow/workflow5.yml")) should have(
      'name("logger"),
      'breed(BreedReference("metrics")),
      'schedule(EventSchedule(Set("a", "b"))),
      'scale(None)
    )
  }

  it should "read event based workflow and expand event if tag" in {
    WorkflowReader.read(res("workflow/workflow6.yml")) should have(
      'name("logger"),
      'breed(BreedReference("metrics")),
      'schedule(EventSchedule(Set("a"))),
      'scale(None)
    )
  }

  it should "read time based workflow" in {
    WorkflowReader.read(res("workflow/workflow7.yml")) should have(
      'name("logger"),
      'breed(BreedReference("metrics")),
      'schedule(TimeSchedule("P1Y2M3DT4H5M6S")),
      'scale(None)
    )
  }

  it should "read time based workflow and expand time" in {
    WorkflowReader.read(res("workflow/workflow8.yml")) should have(
      'name("logger"),
      'breed(BreedReference("metrics")),
      'schedule(TimeSchedule("P1Y2M3DT4H5M6S")),
      'scale(None)
    )
  }

  it should "read time based workflow with repeat" in {
    WorkflowReader.read(res("workflow/workflow9.yml")) should have(
      'name("logger"),
      'breed(BreedReference("metrics")),
      'schedule(TimeSchedule("P1Y2M3DT4H5M6S", RepeatCount(5))),
      'scale(None)
    )
  }

  it should "read time based workflow with start time" in {
    WorkflowReader.read(res("workflow/workflow10.yml")) should have(
      'name("logger"),
      'breed(BreedReference("metrics")),
      'schedule(TimeSchedule("P1Y2M3DT4H5M6S", RepeatForever, Option(OffsetDateTime.parse("2007-12-03T08:15:30Z")))),
      'scale(None)
    )
  }

  it should "read time based workflow with repeat and start time" in {
    WorkflowReader.read(res("workflow/workflow11.yml")) should have(
      'name("logger"),
      'breed(BreedReference("metrics")),
      'schedule(TimeSchedule("P1Y2M3DT4H5M6S", RepeatCount(10), Option(OffsetDateTime.parse("2007-12-03T08:15:30Z")))),
      'scale(None)
    )
  }

  it should "read daemon workflow with scale" in {
    WorkflowReader.read(res("workflow/workflow12.yml")) should have(
      'name("logger"),
      'breed(BreedReference("metrics")),
      'schedule(DaemonSchedule),
      'scale(Some(DefaultScale("", Map(), Quantity(1), MegaByte(128), 2)))
    )
  }

  it should "read daemon workflow with scale reference" in {
    WorkflowReader.read(res("workflow/workflow13.yml")) should have(
      'name("logger"),
      'breed(BreedReference("metrics")),
      'schedule(DaemonSchedule),
      'scale(Some(ScaleReference("small")))
    )
  }

  it should "fail if no schedule" in {
    expectedError[UndefinedWorkflowScheduleError.type]({
      WorkflowReader.read(res("workflow/workflow14.yml"))
    })
  }

  it should "fail if invalid period" in {
    expectedError[IllegalWorkflowSchedulePeriod]({
      WorkflowReader.read(res("workflow/workflow15.yml"))
    }) should have(
      'period("now")
    )
  }

  it should "fail if invalid start time" in {
    expectedError[UnexpectedTypeError]({
      WorkflowReader.read(res("workflow/workflow16.yml"))
    }) should have(
      'path("start")
    )
  }

  it should "read network" in {
    WorkflowReader.read(res("workflow/workflow17.yml")) should have(
      'name("metrics"),
      'breed(BreedReference("metrics")),
      'schedule(DaemonSchedule),
      'network(Some("managed"))
    )
  }

  it should "read arguments" in {
    WorkflowReader.read(res("workflow/workflow18.yml")) should have(
      'name("metrics"),
      'breed(BreedReference("metrics")),
      'schedule(DaemonSchedule),
      'arguments(List(Argument("test", "abcd")))
    )
  }

  it should "read expand arguments" in {
    WorkflowReader.read(res("workflow/workflow19.yml")) should have(
      'name("metrics"),
      'breed(BreedReference("metrics")),
      'schedule(DaemonSchedule),
      'arguments(List(Argument("test", "abcd")))
    )
  }

  it should "read fail on non boolean privileged argument" in {
    expectedError[InvalidArgumentValueError]({
      WorkflowReader.read(res("workflow/workflow20.yml"))
    }) should have(
      'argument(Argument("privileged", "abcd"))
    )
  }

  it should "read environment variables" in {
    WorkflowReader.read(res("workflow/workflow21.yml")) should have(
      'name("metrics"),
      'breed(BreedReference("metrics")),
      'schedule(DaemonSchedule),
      'environmentVariables(List(EnvironmentVariable("HEAP", None, Some("1024MB"), None)))
    )
  }

  it should "fail on no environment variable value" in {
    expectedError[MissingEnvironmentVariableError]({
      WorkflowReader.read(res("workflow/workflow22.yml"))
    }) should have(
<<<<<<< HEAD
      'breed(DefaultBreed("metrics", Map(), Deployable(None, "metrics"), Nil, List(EnvironmentVariable("HEAP", None, None, None)), Nil, Nil, Map())),
=======
      'breed(DefaultBreed("metrics", Map(), Deployable("container/docker", "metrics"), Nil, List(EnvironmentVariable("HEAP", None, None, None)), Nil, Nil, Map(), None)),
>>>>>>> 087e0038
      'name("HEAP")
    )
  }

  it should "fail on non existing environment variable" in {
    expectedError[UnresolvedDependencyInTraitValueError]({
      WorkflowReader.read(res("workflow/workflow23.yml"))
    }) should have(
<<<<<<< HEAD
      'breed(DefaultBreed("metrics", Map(), Deployable(None, "metrics"), Nil, List(EnvironmentVariable("HEAP", None, Option("128MB"), None)), Nil, Nil, Map())),
=======
      'breed(DefaultBreed("metrics", Map(), Deployable("container/docker", "metrics"), Nil, List(EnvironmentVariable("HEAP", None, Option("128MB"), None)), Nil, Nil, Map(), None)),
>>>>>>> 087e0038
      'reference("THEME")
    )
  }

  it should "read starting status" in {
    WorkflowReader.read(res("workflow/workflow24.yml")) should have(
      'name("logger"),
      'status(Workflow.Status.Starting)
    )
  }

  it should "read running status" in {
    WorkflowReader.read(res("workflow/workflow25.yml")) should have(
      'name("logger"),
      'status(Workflow.Status.Running)
    )
  }

  it should "read suspended status" in {
    WorkflowReader.read(res("workflow/workflow26.yml")) should have(
      'name("logger"),
      'status(Workflow.Status.Suspended)
    )
  }

  it should "read suspending status" in {
    WorkflowReader.read(res("workflow/workflow27.yml")) should have(
      'name("logger"),
      'status(Workflow.Status.Suspending)
    )
  }

  it should "read stopping status" in {
    WorkflowReader.read(res("workflow/workflow28.yml")) should have(
      'name("logger"),
      'status(Workflow.Status.Stopping)
    )
  }

  it should "read restarting status" in {
    WorkflowReader.read(res("workflow/workflow29.yml")) should have(
      'name("logger"),
      'status(Workflow.Status.Restarting(None))
    )
  }

  it should "fail on non existing status" in {
    expectedError[IllegalWorkflowStatus]({
      WorkflowReader.read(res("workflow/workflow30.yml"))
    }) should have(
      'status("active")
    )
  }
}<|MERGE_RESOLUTION|>--- conflicted
+++ resolved
@@ -201,11 +201,7 @@
     expectedError[MissingEnvironmentVariableError]({
       WorkflowReader.read(res("workflow/workflow22.yml"))
     }) should have(
-<<<<<<< HEAD
-      'breed(DefaultBreed("metrics", Map(), Deployable(None, "metrics"), Nil, List(EnvironmentVariable("HEAP", None, None, None)), Nil, Nil, Map())),
-=======
-      'breed(DefaultBreed("metrics", Map(), Deployable("container/docker", "metrics"), Nil, List(EnvironmentVariable("HEAP", None, None, None)), Nil, Nil, Map(), None)),
->>>>>>> 087e0038
+      'breed(DefaultBreed("metrics", Map(), Deployable(None, "metrics"), Nil, List(EnvironmentVariable("HEAP", None, None, None)), Nil, Nil, Map(), None)),
       'name("HEAP")
     )
   }
@@ -214,11 +210,7 @@
     expectedError[UnresolvedDependencyInTraitValueError]({
       WorkflowReader.read(res("workflow/workflow23.yml"))
     }) should have(
-<<<<<<< HEAD
-      'breed(DefaultBreed("metrics", Map(), Deployable(None, "metrics"), Nil, List(EnvironmentVariable("HEAP", None, Option("128MB"), None)), Nil, Nil, Map())),
-=======
-      'breed(DefaultBreed("metrics", Map(), Deployable("container/docker", "metrics"), Nil, List(EnvironmentVariable("HEAP", None, Option("128MB"), None)), Nil, Nil, Map(), None)),
->>>>>>> 087e0038
+      'breed(DefaultBreed("metrics", Map(), Deployable(None, "metrics"), Nil, List(EnvironmentVariable("HEAP", None, Option("128MB"), None)), Nil, Nil, Map(), None)),
       'reference("THEME")
     )
   }
