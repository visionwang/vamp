--- conflicted
+++ resolved
@@ -46,13 +46,9 @@
     case ("name", _)            ⇒ None
     case ("kind", _)            ⇒ None
     case ("gateways", gateways) ⇒ Some(("gateways", serializeGateways(gateways.asInstanceOf[List[Gateway]])))
-<<<<<<< HEAD
-    case ("dialects", dialects) ⇒ Some(("dialects", serializeDialects(dialects.asInstanceOf[Map[Dialect.Value, Any]])))
     case ("healthChecks", Some(healthChecks)) ⇒
       Some(("health_checks", serializeHealthChecks(healthChecks.asInstanceOf[List[HealthCheck]])))
-=======
     case ("dialects", dialects) ⇒ Some(("dialects", serializeDialects(dialects.asInstanceOf[Map[String, Any]])))
->>>>>>> 8fa98494
   }
 
 }
