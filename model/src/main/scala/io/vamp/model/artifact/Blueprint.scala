--- conflicted
+++ resolved
@@ -2,13 +2,9 @@
 
 import java.time.OffsetDateTime
 
-<<<<<<< HEAD
-=======
-import io.vamp.common.{Artifact, Lookup, Reference, RootAnyMap}
->>>>>>> 8d6dbfba
+import io.vamp.common.{ Artifact, Lookup, Reference, RootAnyMap }
 import io.vamp.model.artifact.DeploymentService.Status.Intention.StatusIntentionType
 import io.vamp.model.artifact.DeploymentService.Status.Phase.{ Done, Initiated }
-import io.vamp.common.{ Artifact, Reference, RootAnyMap }
 import io.vamp.model.reader.{ MegaByte, Quantity }
 
 object Blueprint {
@@ -40,15 +36,15 @@
 }
 
 case class Deployment(
-                       name:                 String,
-                       metadata:             RootAnyMap,
-                       clusters:             List[DeploymentCluster],
-                       gateways:             List[Gateway],
-                       ports:                List[Port],
-                       environmentVariables: List[EnvironmentVariable],
-                       hosts:                List[Host],
-                       dialects:             RootAnyMap          = RootAnyMap.empty
-                     ) extends AbstractBlueprint with Lookup {
+    name:                 String,
+    metadata:             RootAnyMap,
+    clusters:             List[DeploymentCluster],
+    gateways:             List[Gateway],
+    ports:                List[Port],
+    environmentVariables: List[EnvironmentVariable],
+    hosts:                List[Host],
+    dialects:             RootAnyMap                = RootAnyMap.empty
+) extends AbstractBlueprint with Lookup {
 
   override val kind: String = Deployment.kind
 
