--- conflicted
+++ resolved
@@ -1,39 +1,8 @@
 package io.vamp.model.artifact
 
-<<<<<<< HEAD
-import io.vamp.common.{ Artifact, Lookup, RootAnyMap }
-=======
-import io.vamp.common.{Artifact, RootAnyMap}
->>>>>>> 8d6dbfba
+import io.vamp.common.{ Artifact, RootAnyMap }
 
 import scala.language.implicitConversions
-
-
-<<<<<<< HEAD
-  def gatewayNameFor(deployment: Deployment, gateway: Gateway): String = GatewayPath(deployment.name :: gateway.port.name :: Nil).normalized
-}
-
-case class Deployment(
-    name:                 String,
-    metadata:             RootAnyMap,
-    clusters:             List[DeploymentCluster],
-    gateways:             List[Gateway],
-    ports:                List[Port],
-    environmentVariables: List[EnvironmentVariable],
-    hosts:                List[Host],
-    dialects:             RootAnyMap                = RootAnyMap.empty
-) extends AbstractBlueprint with Lookup {
-
-  override val kind: String = Deployment.kind
-
-  lazy val traits: List[Trait] = ports ++ environmentVariables ++ hosts
-
-  def service(breed: Breed): Option[DeploymentService] = {
-    clusters.flatMap { cluster ⇒ cluster.services } find { service ⇒ service.breed.name == breed.name }
-  }
-}
-=======
->>>>>>> 8d6dbfba
 
 case class Instance(name: String, host: String, ports: Map[String, Int], deployed: Boolean) extends Artifact {
   val kind: String = "instances"
