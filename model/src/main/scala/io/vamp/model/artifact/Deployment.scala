package io.vamp.model.artifact

import java.time.OffsetDateTime

import io.vamp.common.notification.Notification
import io.vamp.model.artifact.DeploymentService.Status.Intention.StatusIntentionType
import io.vamp.model.artifact.DeploymentService.Status.Phase.{ Done, Initiated }

import scala.language.implicitConversions

object DeploymentService {

  object Status {

    object Intention extends Enumeration {
      type StatusIntentionType = Value
      val Deployment, Undeployment = Value
    }

    sealed trait Phase {
      def since: OffsetDateTime

      def name: String = {
        val clazz = getClass.toString
        clazz.substring(clazz.lastIndexOf('$') + 1)
      }
    }

    object Phase {

      case class Initiated(since: OffsetDateTime = OffsetDateTime.now()) extends Phase

      case class Updating(since: OffsetDateTime = OffsetDateTime.now()) extends Phase

      case class Done(since: OffsetDateTime = OffsetDateTime.now()) extends Phase

      case class Failed(notification: Notification, since: OffsetDateTime = OffsetDateTime.now()) extends Phase

    }

  }

  case class Status(intention: StatusIntentionType, phase: Status.Phase = Initiated(), since: OffsetDateTime = OffsetDateTime.now()) {
    def isDone = phase.isInstanceOf[Done]

    def isDeployed = intention == Status.Intention.Deployment && isDone

    def isUndeployed = intention == Status.Intention.Undeployment && isDone
  }

  implicit def intention2status(intention: StatusIntentionType): Status = Status(intention)
}

object Deployment {
  val kind = "deployment"

  def gatewayNameFor(deployment: Deployment, gateway: Gateway) = GatewayPath(deployment.name :: gateway.port.name :: Nil).normalized
}

case class Deployment(
    name:                 String,
    metadata:             Map[String, Any],
    clusters:             List[DeploymentCluster],
    gateways:             List[Gateway],
    ports:                List[Port],
    environmentVariables: List[EnvironmentVariable],
    hosts:                List[Host],
    dialects:             Map[String, Any]          = Map()
) extends AbstractBlueprint with Lookup {

  override val kind = Deployment.kind

  lazy val traits = ports ++ environmentVariables ++ hosts

  def service(breed: Breed): Option[DeploymentService] = {
    clusters.flatMap { cluster ⇒ cluster.services } find { service ⇒ service.breed.name == breed.name }
  }
}

object DeploymentCluster {
  def gatewayNameFor(deployment: Deployment, cluster: DeploymentCluster, port: Port) = GatewayPath(deployment.name :: cluster.name :: port.name :: Nil).normalized
}

case class DeploymentCluster(
<<<<<<< HEAD
    name:         String,
    metadata:     Map[String, Any],
    services:     List[DeploymentService],
    gateways:     List[Gateway],
    healthChecks: Option[List[HealthCheck]],
    network:      Option[String],
    sla:          Option[Sla],
    dialects:     Map[Dialect.Value, Any]   = Map()
=======
    name:     String,
    metadata: Map[String, Any],
    services: List[DeploymentService],
    gateways: List[Gateway],
    network:  Option[String],
    sla:      Option[Sla],
    dialects: Map[String, Any]        = Map()
>>>>>>> 8fa98494
) extends AbstractCluster {

  def portBy(name: String): Option[Int] = {
    gateways.find { gateway ⇒ GatewayPath(gateway.name).segments.last == name } map {
      _.port.number
    }
  }

  def serviceBy(name: String): Option[GatewayService] = {
    gateways.find { gateway ⇒ GatewayPath(gateway.name).segments.last == name } flatMap {
      _.service
    }
  }

  def route(service: DeploymentService, portName: String, short: Boolean = false): Option[DefaultRoute] = {
    gateways.find(_.port.name == portName).flatMap(routing ⇒ routing.routes.find { route ⇒
      route.path.segments match {
        case s :: Nil if short                 ⇒ s == service.breed.name
        case _ :: _ :: s :: _ :: Nil if !short ⇒ s == service.breed.name
        case _                                 ⇒ false
      }
    }).asInstanceOf[Option[DefaultRoute]]
  }
}

case class DeploymentService(
  status:               DeploymentService.Status,
  breed:                DefaultBreed,
  environmentVariables: List[EnvironmentVariable],
  scale:                Option[DefaultScale],
  instances:            List[Instance],
  arguments:            List[Argument],
  healthChecks:         Option[List[HealthCheck]],
  network:              Option[String],
  dependencies:         Map[String, String]       = Map(),
  dialects:             Map[String, Any]          = Map(),
  health:               Option[Health]            = None
) extends AbstractService

case class Instance(name: String, host: String, ports: Map[String, Int], deployed: Boolean) extends Artifact {
  val kind = "instance"

  val metadata = Map()
}

object Host {
  val host = "host"
}

case class Host(name: String, value: Option[String]) extends Trait {
  def alias = None
}

object HostReference {

  val delimiter = TraitReference.delimiter

  def referenceFor(reference: String): Option[HostReference] = reference.indexOf(delimiter) match {
    case -1 ⇒ None
    case clusterIndex ⇒
      val cluster = reference.substring(0, clusterIndex)
      val name = reference.substring(clusterIndex + 1)
      if (name == Host.host) Some(HostReference(cluster)) else None
  }
}

case class HostReference(cluster: String) extends ClusterReference {
  def asTraitReference = TraitReference(cluster, TraitReference.Hosts, Host.host).toString

  lazy val reference = s"$cluster${HostReference.delimiter}${Host.host}"
}

object NoGroupReference {

  val delimiter = TraitReference.delimiter

  def referenceFor(reference: String): Option[NoGroupReference] = reference.indexOf(delimiter) match {
    case -1 ⇒ None
    case clusterIndex ⇒
      val cluster = reference.substring(0, clusterIndex)
      val name = reference.substring(clusterIndex + 1)
      Some(NoGroupReference(cluster, name))
  }
}

case class NoGroupReference(cluster: String, name: String) extends ClusterReference {
  def asTraitReference(group: String) = TraitReference(cluster, group, name).toString

  lazy val reference = s"$cluster${NoGroupReference.delimiter}$name"
}<|MERGE_RESOLUTION|>--- conflicted
+++ resolved
@@ -82,7 +82,6 @@
 }
 
 case class DeploymentCluster(
-<<<<<<< HEAD
     name:         String,
     metadata:     Map[String, Any],
     services:     List[DeploymentService],
@@ -90,16 +89,7 @@
     healthChecks: Option[List[HealthCheck]],
     network:      Option[String],
     sla:          Option[Sla],
-    dialects:     Map[Dialect.Value, Any]   = Map()
-=======
-    name:     String,
-    metadata: Map[String, Any],
-    services: List[DeploymentService],
-    gateways: List[Gateway],
-    network:  Option[String],
-    sla:      Option[Sla],
-    dialects: Map[String, Any]        = Map()
->>>>>>> 8fa98494
+    dialects:     Map[String, Any]          = Map()
 ) extends AbstractCluster {
 
   def portBy(name: String): Option[Int] = {
