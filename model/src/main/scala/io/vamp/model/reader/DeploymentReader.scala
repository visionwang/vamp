--- conflicted
+++ resolved
@@ -25,14 +25,9 @@
           implicit val source = cluster
           val sla = SlaReader.readOptionalReferenceOrAnonymous("sla", validateEitherReferenceOrAnonymous)
 
-<<<<<<< HEAD
           <<?[List[YamlSourceReader]]("services") match {
             case None ⇒
               DeploymentCluster(name, metadata, Nil, Nil, HealthCheckReader.read, <<?[String]("network"), sla, dialects)
-=======
-          val addHealthChecks = (_: List[HealthCheck]) ⇒ <<?[List[YamlSourceReader]]("services") match {
-            case None ⇒ DeploymentCluster(name, metadata, Nil, Nil, <<?[String]("network"), sla, dialects)
->>>>>>> 8fa98494
             case Some(list) ⇒
               DeploymentCluster(
                 name,
