package io.vamp.core.model.conversion

import io.vamp.core.model.artifact._

import scala.language.implicitConversions

object DeploymentConversion {
  implicit def deploymentConversion(deployment: Deployment): DeploymentConversion = new DeploymentConversion(deployment)
}

class DeploymentConversion(val deployment: Deployment) {

  def asBlueprint: DefaultBlueprint = {
<<<<<<< HEAD
    def purgeEnvironmentVariables(cluster: DeploymentCluster, service: DeploymentService) = service.environmentVariables.filter { ev ⇒
      val dev = deployment.environmentVariables.find(v ⇒ v.name == TraitReference(cluster.name, TraitReference.EnvironmentVariables, ev.name).reference).getOrElse(ev)
      val bev = service.breed.environmentVariables.find(v ⇒ v.name == ev.name).getOrElse(ev)
      dev.value != ev.value && bev.value != ev.value
=======
    def purgeEnvironmentVariables(cluster: DeploymentCluster, service: DeploymentService) = service.environmentVariables.filter { ev =>
      val dev = deployment.environmentVariables.find(v => v.name == TraitReference(cluster.name, TraitReference.EnvironmentVariables, ev.name).reference)
      val bev = service.breed.environmentVariables.find(v => v.name == ev.name).getOrElse(ev)
      (dev.isEmpty && ev.value != bev.value) || (dev.isDefined && dev.get.value != ev.value && bev.value != ev.value)
>>>>>>> 5b382ae0
    }

    val clusters = deployment.clusters.map(cluster ⇒ {
      Cluster(cluster.name, cluster.services.map(service ⇒ Service(service.breed, purgeEnvironmentVariables(cluster, service), service.scale, service.routing, service.dialects)), cluster.sla, cluster.dialects)
    })

    val environmentVariables = deployment.environmentVariables.filter { ev ⇒
      TraitReference.referenceFor(ev.name) match {
        case Some(TraitReference(cluster, group, name)) ⇒
          deployment.clusters.find(_.name == cluster) match {
            case None ⇒ false
            case Some(c) ⇒ c.services.map(_.breed).exists { breed ⇒
              breed.traitsFor(group).exists(_.name == name)
            }
          }
        case _ ⇒ false
      }
    } map (_.copy(interpolated = None))

    DefaultBlueprint(deployment.name, clusters, deployment.endpoints, environmentVariables)
  }
}<|MERGE_RESOLUTION|>--- conflicted
+++ resolved
@@ -11,17 +11,10 @@
 class DeploymentConversion(val deployment: Deployment) {
 
   def asBlueprint: DefaultBlueprint = {
-<<<<<<< HEAD
     def purgeEnvironmentVariables(cluster: DeploymentCluster, service: DeploymentService) = service.environmentVariables.filter { ev ⇒
-      val dev = deployment.environmentVariables.find(v ⇒ v.name == TraitReference(cluster.name, TraitReference.EnvironmentVariables, ev.name).reference).getOrElse(ev)
+      val dev = deployment.environmentVariables.find(v ⇒ v.name == TraitReference(cluster.name, TraitReference.EnvironmentVariables, ev.name).reference)
       val bev = service.breed.environmentVariables.find(v ⇒ v.name == ev.name).getOrElse(ev)
-      dev.value != ev.value && bev.value != ev.value
-=======
-    def purgeEnvironmentVariables(cluster: DeploymentCluster, service: DeploymentService) = service.environmentVariables.filter { ev =>
-      val dev = deployment.environmentVariables.find(v => v.name == TraitReference(cluster.name, TraitReference.EnvironmentVariables, ev.name).reference)
-      val bev = service.breed.environmentVariables.find(v => v.name == ev.name).getOrElse(ev)
       (dev.isEmpty && ev.value != bev.value) || (dev.isDefined && dev.get.value != ev.value && bev.value != ev.value)
->>>>>>> 5b382ae0
     }
 
     val clusters = deployment.clusters.map(cluster ⇒ {
