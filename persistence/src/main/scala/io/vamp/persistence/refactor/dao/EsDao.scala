package io.vamp.persistence.refactor.dao

import com.sksamuel.elastic4s.ElasticDsl._
import com.sksamuel.elastic4s.{ElasticsearchClientUri, IndexAndType, TcpClient}
import io.circe._
import io.circe.parser._
import io.circe.syntax._
import io.vamp.common.{Config, Id, Namespace}
import io.vamp.persistence.refactor.api.{SearchResponse, SimpleArtifactPersistenceDao, SimpleArtifactPersistenceDaoFactory}
import io.vamp.persistence.refactor.exceptions.{DuplicateObjectIdException, InvalidFormatException, InvalidObjectIdException, VampPersistenceModificationException}
import io.vamp.persistence.refactor.serialization.SerializationSpecifier
import org.elasticsearch.common.settings.Settings

import scala.concurrent.ExecutionContext.Implicits.global
import scala.concurrent.duration._
import scala.concurrent.{Await, Future}

/**
 * Created by mihai on 11/10/17.
 */
class EsDao(val namespace: Namespace, elasticSearchHostAndPort: String, elasticSearchClusterName: String, testingContext: Boolean = false) extends SimpleArtifactPersistenceDao {
  implicit val ns: Namespace = namespace
  private[persistence] val indexName = s"vamp_${namespace.name}"

  lazy val esClient: TcpClient = {
    val esClientUri: ElasticsearchClientUri = ElasticsearchClientUri(elasticSearchHostAndPort)
    val settings: Settings = Settings.builder()
      .put("cluster.name", elasticSearchClusterName)
      .build()
    val client: TcpClient = TcpClient.transport(settings, esClientUri)
    Await.result(
      (for {
        indexExists ← client.execute(indexExists(indexName))
        _ ← if (indexExists.isExists) {
          if (testingContext) {
            (client.execute(deleteIndex(indexName))).flatMap(_ ⇒ client.execute(createIndex(indexName)))
          }
          else Future.successful(())
        }
        else {
          // Create the index
          client.execute(createIndex(indexName))
        }
      } yield ()), 10.second
    )
    client
  }

  override def create[T: SerializationSpecifier](obj: T): Future[Id[T]] = {
    val sSpecifier = implicitly[SerializationSpecifier[T]]
    val newObjectId = sSpecifier.idExtractor(obj)
    implicit val jsonEncoder = sSpecifier.encoder
    for {
      _ ← read(newObjectId).flatMap(_ ⇒ Future.failed(DuplicateObjectIdException(newObjectId))).recover {
        case e: InvalidObjectIdException[_] ⇒ ()
      }
      _ ← esClient.execute {
        (indexInto(indexName, sSpecifier.typeName) doc (obj.asJson.noSpaces) id (newObjectId)).copy(createOnly = Some(true))
      }
    } yield newObjectId
  }

  override def read[T: SerializationSpecifier](objectId: Id[T]): Future[T] = {
    val sSpecifier = implicitly[SerializationSpecifier[T]]
    for {
      getResponse ← esClient.execute {
        get(objectId.toString) from (indexName, sSpecifier.typeName)
      }
    } yield {
      if (!getResponse.exists || getResponse.isSourceEmpty) throw new InvalidObjectIdException[T](objectId)
      else interpretAsObject(getResponse.sourceAsString)
    }
  }

  override def update[T: SerializationSpecifier](id: Id[T], updateFunction: T ⇒ T): Future[Unit] = {
    val sSpecifier = implicitly[SerializationSpecifier[T]]
    implicit val jsonEncoder = sSpecifier.encoder

    for {
      currentObject ← read(id)
      updatedObject = updateFunction(currentObject)
      _ ← if (sSpecifier.idExtractor(updatedObject) != id) Future.failed(VampPersistenceModificationException(s"Changing id to ${sSpecifier.idExtractor(updatedObject)}", id))
      else Future.successful(())
      _ ← esClient.execute {
        (indexInto(indexName, sSpecifier.typeName) doc (updatedObject.asJson.noSpaces) id (sSpecifier.idExtractor(updatedObject))).copy(createOnly = Some(false))
      }
    } yield ()
  }

  override def deleteObject[T: SerializationSpecifier](objectId: Id[T]): Future[Unit] = {
    val sSpecifier = implicitly[SerializationSpecifier[T]]
    for {
      _ ← read(objectId) // Ensure the object exists
      _ ← esClient.execute {
        delete(objectId.value) from (IndexAndType(indexName, sSpecifier.typeName))
      }
    } yield ()
  }

<<<<<<< HEAD
  def getAll[T:SerializationSpecifier](fromAndSize: Option[(Int, Int)] = None): Future[SearchResponse[T]] = {
=======
  def getAll[T: SerializationSpecifier](fromAndSize: Option[(Int, Int)] = None): Future[List[T]] = {
>>>>>>> 119d06ec
    implicit val s = implicitly[SerializationSpecifier[T]]
    for {
      numberOfObjects ← esClient.execute(search(indexName) types (s.typeName) size 0)
      allObjects ← esClient.execute(search(indexName) types (s.typeName) from (
        fromAndSize match {
          case None         ⇒ 0
          case Some((f, _)) ⇒ f
        }) size (
          fromAndSize match {
            case None         ⇒ numberOfObjects.totalHits.toInt
            case Some((_, t)) ⇒ t
          }))
    } yield {
      val responseHits = allObjects.original.getHits().getHits()
      val responseList = responseHits.map(s ⇒ interpretAsObject(s.getSourceAsString)).toList
      SearchResponse(responseList, from = fromAndSize.map(_._1).getOrElse(0), size = fromAndSize.map(_._2).getOrElse(responseList.size), total = allObjects.totalHits.toInt)
    }
  }

  private def interpretAsObject[T](stringToRead: String)(implicit serializationSpecifier: SerializationSpecifier[T]): T = {
    implicit val decoder: Decoder[T] = serializationSpecifier.decoder
    decode[T](stringToRead) match {
      case Right(s) ⇒ s
      case Left(e)  ⇒ throw InvalidFormatException(objectAsString = stringToRead, originalException = e)
    }
  }

  override def info: String = s"ElasticSearch: ${elasticSearchHostAndPort}"

  private[persistence] def afterTestCleanup: Unit = Await.result(esClient.execute(deleteIndex(indexName)), 10.second)
}

class EsDaoFactory extends SimpleArtifactPersistenceDaoFactory {
  def get(namespace: Namespace) = {
    implicit val ns: Namespace = namespace
    val elasticSearchHostAndPort = Config.string("vamp.persistence.database.elasticsearch.elasticsearch-url")()
    val elasticSearchClusterName = Config.string("vamp.persistence.database.elasticsearch.elasticsearch-cluster-name")()
    val testingContext = Config.boolean("vamp.persistence.database.elasticsearch.elasticsearch-test-cluster")()
    new EsDao(ns, elasticSearchHostAndPort, elasticSearchClusterName, testingContext)
  }
}<|MERGE_RESOLUTION|>--- conflicted
+++ resolved
@@ -97,11 +97,7 @@
     } yield ()
   }
 
-<<<<<<< HEAD
   def getAll[T:SerializationSpecifier](fromAndSize: Option[(Int, Int)] = None): Future[SearchResponse[T]] = {
-=======
-  def getAll[T: SerializationSpecifier](fromAndSize: Option[(Int, Int)] = None): Future[List[T]] = {
->>>>>>> 119d06ec
     implicit val s = implicitly[SerializationSpecifier[T]]
     for {
       numberOfObjects ← esClient.execute(search(indexName) types (s.typeName) size 0)
