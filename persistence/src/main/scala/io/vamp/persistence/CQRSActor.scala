--- conflicted
+++ resolved
@@ -18,10 +18,6 @@
 
   object ReadAll extends CQRSMessage
 
-<<<<<<< HEAD
-=======
-  var SQLInitializationPerformed = false
->>>>>>> bec639af
 }
 
 /**
@@ -31,15 +27,11 @@
     with AccessGuard
     with PersistenceMarshaller
     with NamespaceValueResolver
-<<<<<<< HEAD
-    with SchedulerActor {
-=======
     with SchedulerActor
     with PersistenceMarshaller with Stash {
 
   val commandSet = "SET"
   val commandDelete = "DELETE"
->>>>>>> bec639af
 
   private var lastId: Long = 0
 
@@ -57,28 +49,9 @@
 
   override def tick(): Unit = readWrapper()
 
-<<<<<<< HEAD
   override def receive: Receive = ({
     case ReadAll ⇒ sender ! readWrapper()
     case _: Long ⇒
-=======
-  override def receive: Receive = {
-    case _ ⇒
-      stash; unstashAll();
-      if (!CQRSActor.SQLInitializationPerformed) {
-        log.info("SQL-initialization steps have not been performed; SQL-operations are not available yet.")
-        context.become(waitForInitializationToBeDone)
-      }
-      else {
-        log.info("SQL-initialization done; SQL-operations available.")
-        context.become(receiveNormalBehavior)
-      }
-  }
-
-  def receiveNormalBehavior: Receive = ({
-    case ReadAll ⇒ sender ! read()
-    case v: Long ⇒ ()
->>>>>>> bec639af
   }: Actor.Receive) orElse super[SchedulerActor].receive orElse super[InMemoryRepresentationPersistenceActor].receive
 
   def waitForInitializationToBeDone: Receive = {
