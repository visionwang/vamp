--- conflicted
+++ resolved
@@ -1,18 +1,13 @@
 package io.vamp.http_api
 
-<<<<<<< HEAD
+import java.io.FileInputStream
+import java.security.{ KeyStore, SecureRandom }
+import javax.net.ssl.{ KeyManagerFactory, SSLContext, TrustManagerFactory }
+
 import akka.actor.{ ActorRef, ActorSystem, Props }
-=======
-import java.io.FileInputStream
-import java.security.{ SecureRandom, KeyStore }
-import javax.net.ssl.{ SSLContext, TrustManagerFactory, KeyManagerFactory }
-
-import akka.actor.{ ActorSystem, Props }
->>>>>>> 65eb0c73
-import akka.http.scaladsl.Http
 import akka.http.scaladsl.Http.ServerBinding
+import akka.http.scaladsl.server.Route
 import akka.http.scaladsl.{ ConnectionContext, Http }
-import akka.http.scaladsl.server.Route
 import akka.stream.{ ActorMaterializer, Materializer }
 import akka.util.Timeout
 import io.vamp.common.akka.{ ActorBootstrap, IoC }
@@ -31,54 +26,53 @@
     IoC.createActor(Props(classOf[WebSocketActor], true, true, 2)).map(_ :: Nil)(actorSystem.dispatcher)
   }
 
-<<<<<<< HEAD
   override def start(implicit actorSystem: ActorSystem, namespace: Namespace, timeout: Timeout): Future[Unit] = {
     implicit lazy val materializer: ActorMaterializer = ActorMaterializer()
     implicit val executionContext: ExecutionContext = actorSystem.dispatcher
+
     super.start.flatMap { _ ⇒
+
       val (interface, port) = (Config.string("vamp.http-api.interface")(), Config.int("vamp.http-api.port")())
-      info(s"Binding API: $interface:$port")
-      try {
-        Http().bindAndHandle(routes, interface, port).map { handle ⇒ binding = Option(handle) }
-      }
-      catch {
-        case e: Exception ⇒ Future.successful(e.printStackTrace())
-      }
-=======
-  override def start(implicit actorSystem: ActorSystem, namespace: Namespace, timeout: Timeout): Unit = {
-    super.start
+      val sslEnabled = Config.has("vamp.http-api.ssl")(namespace)() && Config.boolean("vamp.http-api.ssl")()
 
-    val (interface, port) = (Config.string("vamp.http-api.interface")(), Config.int("vamp.http-api.port")())
-
-    val sslEnabled = Config.has("vamp.http-api.ssl")(namespace)() &&
-      Config.boolean("vamp.http-api.ssl")()
-
-    lazy val validSslConfig =
-      Config.has("vamp.http-api.ssl")(namespace)() &&
+      lazy val validSslConfig = sslEnabled &&
         Config.has("vamp.http-api.certificate")(namespace)() &&
         new java.io.File(Config.string("vamp.http-api.certificate")()).exists
 
-    implicit lazy val materializer = ActorMaterializer()
+      sslEnabled match {
+        case true if !validSslConfig ⇒
+          logger.error("SSL enabled, but invalid configuration (check certificate)")
+          binding = None
+          Future.successful(())
 
-    binding = sslEnabled match {
-      case true if !validSslConfig ⇒
-        logger.error("SSL enabled, but invalid configuration (check certificate)")
-        None
+        case true ⇒
+          logger.info(s"Binding: https://$interface:$port")
 
-      case true ⇒
-        logger.info(s"Binding: https://$interface:$port")
+          val certificatePath = Config.string("vamp.http-api.certificate")()
+          val https = httpsContext(certificatePath)
 
-        val certificatePath = Config.string("vamp.http-api.certificate")()
-        val https = httpsContext(certificatePath)
+          Http().setDefaultServerHttpContext(https)
 
-        Http().setDefaultServerHttpContext(https)
-        Option(Http().bindAndHandle(routes, interface, port, connectionContext = https))
+          try {
+            Http().bindAndHandle(routes, interface, port, connectionContext = https).map { handle ⇒ binding = Option(handle) }
+          }
+          catch {
+            case e: Exception ⇒
+              e.printStackTrace()
+              Future.failed(e)
+          }
 
-      case _ ⇒
-        logger.info(s"Binding: http://$interface:$port")
-
-        Option(Http().bindAndHandle(routes, interface, port))
->>>>>>> 65eb0c73
+        case _ ⇒
+          logger.info(s"Binding: http://$interface:$port")
+          try {
+            Http().bindAndHandle(routes, interface, port).map { handle ⇒ binding = Option(handle) }
+          }
+          catch {
+            case e: Exception ⇒
+              e.printStackTrace()
+              Future.failed(e)
+          }
+      }
     }
   }
 
