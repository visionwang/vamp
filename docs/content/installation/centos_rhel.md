--- conflicted
+++ resolved
@@ -65,8 +65,6 @@
 sudo service vamp-pulse start
 ```
 
-<<<<<<< HEAD
-=======
 ## Install Router
 
 ```bash
@@ -79,7 +77,6 @@
 sudo service vamp-router start
 ```
 
->>>>>>> 55960c7f
 ## Install CLI
 
 ```bash
