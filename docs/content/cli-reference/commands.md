---
title: Commands
weight: 30
menu:
  main:
    parent: cli-reference
---

# Commands

VAMP CLI supports the following commands:
                       
* [create](#create)  
* [deploy](#deploy)   
* [generate](#generate)  
* [help](#help)                              
* [info](#info)                              
* [inspect](#inspect)  
* [list](#list)                  
* [merge](#merge)  
* [remove](#remove)
* [undeploy](#undeploy)
* [update](#update)
* [version](#version)  

For more details about a specific command, use `vamp COMMAND --help`
                     

## Create

Create an artifact read from the specified filename or read from stdin.

**Usage:** `vamp create blueprint|breed|deployment|escalation|filter|routing|scale|sla [--file|--stdin]` 

Parameter | purpose
----------|--------
`--file`        |       Name of the yaml file [Optional]
`--stdin`        |      Read file from stdin [Optional]
  
### Example
```bash
> vamp create scale --file my_scale.yaml
name: my_scale
cpu: 2.0
memory: 2048.0
instances: 2
```
## Deploy

Deploys a blueprint

**Usage:** `vamp deploy NAME --deployment [--file|--stdin]` 

Parameter | purpose
----------|--------
`--file`      |         Name of the yaml file [Optional]
`--stdin`     |         Read file from stdin [Optional]
`--deployment`|         Name of the deployment to update [Optional]

### Example
```bash
> vamp deploy --deployment 1111-2222-3333-4444 --file my_new_blueprint.yaml
```
## Generate

Generates an artifact

**Usage:** `vamp generate breed|blueprint|filter|routing|scale [NAME] [--file|--stdin]` 

| Parameter | purpose |
|-----------|---------|
`--file`    |           Name of the yaml file to preload the generation [Optional]
`--stdin`   |           Read file from stdin [Optional]

For 'generate breed':

| Parameter | purpose |
|-----------|---------|
`--deployable`  |       Deployable specification [Optional]

For 'generate blueprint':

| Parameter | purpose |
|-----------|---------|
`--cluster`   |         Name of the cluster
`--breed`     |         Name of the breed   [Optional, requires --cluster]
`--routing`   |         Name of the routing [Optional, requires --breed]
`--scale`     |         Name of the scale   [Optional, requires --breed]

### Example
```bash
> vamp generate breed my_new_breed --json
{
  "name":"my_new_breed",
  "deployable":"docker://",
  "ports":{
    
  },
  "environment_variables":{
    
  },
  "constants":{
    
  },
  "dependencies":{
    
  }
}
```

## Help

Displays the Vamp help message

### Example
```bash
> vamp help
Usage: vamp COMMAND [args..]

Commands:
  create              Create an artifact
  deploy              Deploys a blueprint
  help                This message
  generate            Generates an artifact
  info                Information from Vamp Core
  inspect             Shows the details of the specified artifact
  list                Shows a list of artifacts
  merge               Merge a blueprint with an existing deployment or blueprint
  remove              Removes an artifact
<<<<<<< HEAD
  undeploy            Removes a deployment
=======
  undeploy            Removes (part of) a deployment
>>>>>>> 2c520b0d
  update              Update an artifact
  version             Shows the version of the VAMP CLI client
  
Run vamp COMMMAND --help  for additional help about the different command options
```



## Info

Displays the Vamp Info message

### Example
```bash
> vamp info
message: Hi, I'm Vamp! How are you?
jvm:
  operating_system:
    name: Mac OS X
    architecture: x86_64
    version: 10.9.5
    available_processors: 8.0
    system_load_average: 4.8095703125
  runtime:
    process: 12871@MacMatthijs-4.local
    virtual_machine_name: Java HotSpot(TM) 64-Bit Server VM
    virtual_machine_vendor: Oracle Corporation
    virtual_machine_version: 25.31-b07
    start_time: 1433415167162
    up_time: 1305115
...    
```

## Inspect
Shows the details of the specified artifact

**Usage:** `vamp inspect blueprint|breed|deployment|escalation|filter|routing|scale|sla NAME --json`  

| Parameter | purpose |
|-----------|---------|
`--as_blueprint` | Returns a blueprint (only for inspect deployment) [Optional]|
`--json`    |  Output Json instead of Yaml [Optional]|

### Example
```bash
> vamp inspect breed sava:1.0.0
name: sava:1.0.0
deployable: magneticio/sava:1.0.0
ports:
  port: 80/http
environment_variables: {}
constants: {}
dependencies: {}
```

## List
Shows a list of artifacts

**Usage:** `vamp list blueprints|breeds|deployments|escalations|filters|routings|scales|slas`  

### Example
```bash
> vamp list deployments
NAME                                    CLUSTERS
80b310eb-027e-44e8-b170-5bf004119ef4    sava
06e4ace5-41ce-46d7-b32d-01ee2c48f436    sava
a1e2a68b-295f-4c9b-bec5-64158d84cd00    sava, backend1, backend2
```

## Merge

Merges a blueprint with an existing deployment or blueprint.
Either specify a deployment or blueprint in which the blueprint should be merged
The blueprint can be specified by NAME, read from the specified filename or read from stdin.

**Usage:** `vamp merge --deployment|--blueprint [NAME] [--file|--stdin]` 
      
| Parameter | purpose |
|-----------|---------|
`--file`     | Name of the yaml file [Optional]
`--stdin`    | Read file from stdin [Optional]

### Example
```bash
vamp merge --blueprint my_existing_blueprint -- file add_this_blueprint.yaml
```

## Remove

Removes artifact

**Usage:** `vamp remove blueprint|breed|escalation|filter|routing|scale|sla NAME` 

### Example
```bash
> vamp remove scale my_scale
```

## Undeploy

Removes (part of) a deployment.
By only specifying the name, the whole deployment will be removed. To remove part of a deployment, specify a blueprint. The contents of the blueprint will be subtracted from the active deployment.

**Usage:** `vamp undeploy NAME [--blueprint|--file|--stdin]` 

Parameter | purpose
----------|--------
`--blueprint`|    Name of the stored blueprint to subtract from the deployment
`--file`   |       Name of the yaml file [Optional]
`--stdin`  |      Read file from stdin [Optional]

### Example
```bash
> vamp undeploy 9ec50a2a-33d7-4dd3-a027-9eeaeaf925c1 --blueprint sava:1.0
```

## Update

Updates an existing artifact read from the specified filename or read from stdin.

**Usage:** `vamp update blueprint|breed|deployment|escalation|filter|routing|scale|sla NAME [--file] [--stdin]` 

Parameter | purpose
----------|--------
`--file`   |      Name of the yaml file [Optional]
`--stdin`  |      Read file from stdin [Optional]

## Version

Displays the Vamp CLI version information 

### Example
```bash
> vamp version
CLI version: 0.7.9
```<|MERGE_RESOLUTION|>--- conflicted
+++ resolved
@@ -127,11 +127,7 @@
   list                Shows a list of artifacts
   merge               Merge a blueprint with an existing deployment or blueprint
   remove              Removes an artifact
-<<<<<<< HEAD
-  undeploy            Removes a deployment
-=======
   undeploy            Removes (part of) a deployment
->>>>>>> 2c520b0d
   update              Update an artifact
   version             Shows the version of the VAMP CLI client
   
