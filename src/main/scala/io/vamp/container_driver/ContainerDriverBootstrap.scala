package io.vamp.container_driver

import akka.actor.ActorSystem
import com.typesafe.config.ConfigFactory
import io.vamp.common.akka.{ Bootstrap, IoC }
import io.vamp.container_driver.docker.DockerDriverActor
import io.vamp.container_driver.kubernetes.KubernetesDriverActor
import io.vamp.container_driver.marathon.MarathonDriverActor
import io.vamp.container_driver.rancher.RancherDriverActor
import io.vamp.container_driver.notification.{ ContainerDriverNotificationProvider, UnsupportedContainerDriverError }

object ContainerDriverBootstrap extends Bootstrap with ContainerDriverNotificationProvider {

  private val configuration = ConfigFactory.load().getConfig("vamp.container-driver")

  val `type` = configuration.getString("type").toLowerCase

  def createActors(implicit actorSystem: ActorSystem) = {

    val actor = `type` match {

      case "docker" ⇒
        IoC.alias[ContainerDriverActor, DockerDriverActor]
        IoC.createActor[DockerDriverActor]

      case "marathon" ⇒
        IoC.alias[ContainerDriverActor, MarathonDriverActor]
        IoC.createActor[MarathonDriverActor]

<<<<<<< HEAD
      case "rancher" ⇒
        IoC.alias[ContainerDriverActor, RancherDriverActor]
        IoC.createActor[RancherDriverActor]
=======
      case "kubernetes" ⇒
        IoC.alias[ContainerDriverActor, KubernetesDriverActor]
        IoC.createActor[KubernetesDriverActor]
>>>>>>> 06ec695a

      case value ⇒ throwException(UnsupportedContainerDriverError(value))
    }

    actor :: Nil
  }
}<|MERGE_RESOLUTION|>--- conflicted
+++ resolved
@@ -27,15 +27,13 @@
         IoC.alias[ContainerDriverActor, MarathonDriverActor]
         IoC.createActor[MarathonDriverActor]
 
-<<<<<<< HEAD
       case "rancher" ⇒
         IoC.alias[ContainerDriverActor, RancherDriverActor]
         IoC.createActor[RancherDriverActor]
-=======
+
       case "kubernetes" ⇒
         IoC.alias[ContainerDriverActor, KubernetesDriverActor]
         IoC.createActor[KubernetesDriverActor]
->>>>>>> 06ec695a
 
       case value ⇒ throwException(UnsupportedContainerDriverError(value))
     }
