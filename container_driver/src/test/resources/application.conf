--- conflicted
+++ resolved
@@ -1,14 +1,3 @@
-<<<<<<< HEAD
-  
-  vamp {
-  	container-driver {
-    	type = "docker" # docker or marathon
-    	url = "http://192.168.99.100:8080/v1/projects/1a5" # e.g. http://192.168.99.100:8080
-    	//url = "http://192.168.99.100:2375"
-    	isInRancher = false
-  	}
-  }
-=======
 vamp {
 	container-driver {
 		type = "docker" # docker or marathon
@@ -19,6 +8,5 @@
 		}
 	}
 }
->>>>>>> fcc3d8b9
   
   