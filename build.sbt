--- conflicted
+++ resolved
@@ -55,6 +55,7 @@
   Resolver.jcenterRepo
 )
 
+
 // Shared dependencies
 
 // Library Versions
@@ -68,14 +69,8 @@
 val logbackVersion = "1.1.2"
 val junitVersion = "4.11"
 val scalatestVersion = "2.2.4"
-<<<<<<< HEAD
-val vampCommonVersion = "0.7.0.24"
-val vampPulseApiVersion = "0.7.0.23"
-val tugboatVersion = "0.2.0.1"
-=======
 val vampCommonVersion = "0.7.5"
 val vampPulseApiVersion = "0.7.5"
->>>>>>> 48e35e3e
 
 // Note ThisBuild, this is what makes these dependencies shared
 libraryDependencies in ThisBuild ++= Seq(
@@ -94,8 +89,7 @@
   "org.slf4j" % "slf4j-api" % slf4jVersion,
   "ch.qos.logback" % "logback-classic" % logbackVersion,
   "junit" % "junit" % junitVersion % "test",
-  "org.scalatest" %% "scalatest" % scalatestVersion % "test",
-  "io.vamp" %% "tugboat" % tugboatVersion
+  "org.scalatest" %% "scalatest" % scalatestVersion % "test"
 )
 
 // Sub-project dependency versions
@@ -168,17 +162,6 @@
 // Java version and encoding requirements
 scalacOptions += "-target:jvm-1.8"
 
-scalacOptions in ThisBuild ++= Seq(Opts.compile.deprecation) ++
- Seq(
-  "-feature",
-  "-unchecked",
-  "-language:implicitConversions",
-  "-language:higherKinds",
-  "-language:existentials",
-  "-language:postfixOps"
-).filter(
-    Function.const(scalaVersion.value.startsWith("2.11")))
-
 javacOptions ++= Seq("-encoding", "UTF-8")
 
 
