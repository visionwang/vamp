organization := "io.vamp"


name := """common"""

<<<<<<< HEAD
version := "0.7.8" // + "." + GitHelper.headSha()
=======
version := "0.7.9" + VersionHelper.versionSuffix
>>>>>>> 64c13887

scalaVersion := "2.11.6"

publishMavenStyle := true

description := """This is a common set of libraries for vamp products, such as helpers, case class generators, various traits and such."""



pomExtra := (<url>http://vamp.io</url>
  <developers>
    <developer>
      <name>Dragoslav Pavkovic</name>
      <email>drago@magnetic.io</email>
      <organization>VAMP</organization>
      <organizationUrl>http://vamp.io</organizationUrl>
    </developer>
    <developer>
      <name>Matthijs Dekker</name>
      <email>matthijs@magnetic.io</email>
      <organization>VAMP</organization>
      <organizationUrl>http://vamp.io</organizationUrl>
    </developer>
  </developers>
  <scm>
    <connection>scm:git:git@github.com:magneticio/vamp-common.git</connection>
    <developerConnection>scm:git:git@github.com:magneticio/vamp-common.git</developerConnection>
    <url>git@github.com:magneticio/vamp-common.git</url>
  </scm>
  )


resolvers ++= Seq(
  Resolver.typesafeRepo("releases"),
  Resolver.jcenterRepo
)

Seq(bintraySettings: _*)

val akkaVersion = "2.3.11"
val sprayVersion = "1.3.2"
val sprayJsonVersion = "1.3.1"
val dispatchVersion = "0.11.2"
val json4sVersion = "3.2.11"
val snakeYamlVersion = "1.14"
val commonCliVersion = "1.2"
val scalaLoggingVersion = "3.1.0"
val scalaTestVersion = "3.0.0-SNAP4"

libraryDependencies ++= Seq(
  "com.typesafe.akka" %% "akka-actor" % akkaVersion,
  "io.spray" %% "spray-routing" % sprayVersion,
  "io.spray" %% "spray-httpx" % sprayVersion,
  "io.spray" %% "spray-json" % sprayJsonVersion,
  "commons-cli" % "commons-cli" % commonCliVersion,
  "net.databinder.dispatch" %% "dispatch-core" % dispatchVersion,
  "net.databinder.dispatch" %% "dispatch-json4s-native" % dispatchVersion,
  "org.json4s" %% "json4s-core" % json4sVersion,
  "org.json4s" %% "json4s-ext" % json4sVersion,
  "org.json4s" %% "json4s-native" % json4sVersion,
  "org.yaml" % "snakeyaml" % snakeYamlVersion,
  "com.typesafe.scala-logging" %% "scala-logging" % scalaLoggingVersion,
  "org.scalatest" %% "scalatest" % scalaTestVersion % "test",
  "com.typesafe.akka" %% "akka-testkit" % akkaVersion % "test",
  "junit" % "junit" % "4.11" % "test"
)

bintrayPublishSettings

bintray.Keys.repository in bintray.Keys.bintray := "vamp"

licenses +=("Apache-2.0", url("http://www.apache.org/licenses/LICENSE-2.0.html"))

bintray.Keys.bintrayOrganization in bintray.Keys.bintray := Some("magnetic-io")

javacOptions ++= Seq("-encoding", "UTF-8")

scalacOptions in ThisBuild ++= Seq(Opts.compile.deprecation, Opts.compile.unchecked) ++
  Seq("-target:jvm-1.8", "-Ywarn-unused-import", "-Ywarn-unused", "-Xlint", "-feature")<|MERGE_RESOLUTION|>--- conflicted
+++ resolved
@@ -3,11 +3,7 @@
 
 name := """common"""
 
-<<<<<<< HEAD
-version := "0.7.8" // + "." + GitHelper.headSha()
-=======
 version := "0.7.9" + VersionHelper.versionSuffix
->>>>>>> 64c13887
 
 scalaVersion := "2.11.6"
 
