import _root_.sbt.Keys._



organization in ThisBuild := "io.vamp.core"


name := """core"""

version in ThisBuild := "0.7.0"

scalaVersion := "2.11.5"

scalaVersion in ThisBuild := scalaVersion.value


publishMavenStyle := true

// This has to be overridden for sub-modules to have different description
description in ThisBuild:= """Core is the brains of Vamp."""




pomExtra in ThisBuild := <url>http://vamp.io</url>
    <licenses>
      <license>
        <name>The Apache License, Version 2.0</name>
        <url>http://www.apache.org/licenses/LICENSE-2.0.txt</url>
      </license>
    </licenses>
    <developers>
      <developer>
        <name>Dragoslav Pavkovic</name>
        <email>drago@magnetic.io</email>
        <organization>VAMP</organization>
        <organizationUrl>http://vamp.io</organizationUrl>
      </developer>
      <developer>
        <name>Roman Useinov</name>
        <email>roman@magnetic.io</email>
        <organization>VAMP</organization>
        <organizationUrl>http://vamp.io</organizationUrl>
      </developer>
    </developers>
    <scm>
      <connection>scm:git:git@github.com:magneticio/vamp-core.git</connection>
      <developerConnection>scm:git:git@github.com:magneticio/vamp-core.git</developerConnection>
      <url>git@github.com:magneticio/vamp-core.git</url>
    </scm>

// Use local maven repository
resolvers in ThisBuild ++= Seq(
  "Typesafe Repo" at "http://repo.typesafe.com/typesafe/releases/",
  Resolver.jcenterRepo
)


// Shared dependencies

// Library Versions
val sprayVersion = "1.3.2"
val sprayJsonVersion = "1.3.1"
val json4sVersion = "3.2.11"
val akkaVersion = "2.3.9"
val akkaStreamsVersion = "1.0-M3"
val scalaLoggingVersion = "3.1.0"
val slf4jVersion = "1.7.10"
val logbackVersion = "1.1.2"
val junitVersion = "4.11"
val scalatestVersion = "2.2.4"
<<<<<<< HEAD
val vampCommonVersion = "0.7.0+"
val vampPulseApiVersion = "0.7.0.+"
=======
val vampCommonVersion = "0.7.0-RC3"
val vampPulseApiVersion = "0.7.0-RC3"
>>>>>>> 4db46936

// Note ThisBuild, this is what makes these dependencies shared
libraryDependencies in ThisBuild ++= Seq(
  "io.spray" %% "spray-can" % sprayVersion,
  "io.spray" %% "spray-routing" % sprayVersion,
  "io.spray" %% "spray-httpx" % sprayVersion,
  "io.spray" %% "spray-json" % sprayJsonVersion,
  "io.spray" %% "spray-testkit" % sprayVersion % "test",
  "org.json4s" %% "json4s-native" % json4sVersion,
  "com.typesafe.akka" %% "akka-actor" % akkaVersion,
  "com.typesafe.akka" %% "akka-slf4j" % akkaVersion,
  "com.typesafe.akka" %% "akka-stream-experimental" % akkaStreamsVersion,
  "io.vamp" %% "common" % vampCommonVersion,
  "io.vamp" %% "pulse-api" % vampPulseApiVersion,
  "com.typesafe.scala-logging" %% "scala-logging" % scalaLoggingVersion,
  "org.slf4j" % "slf4j-api" % slf4jVersion,
  "ch.qos.logback" % "logback-classic" % logbackVersion,
  "junit" % "junit" % junitVersion % "test",
  "org.scalatest" %% "scalatest" % scalatestVersion % "test"
)

// Sub-project dependency versions
val configVersion = "1.2.1"
val snakeyamlVersion = "1.14"
val h2Version = "1.3.166"
val slickVersion = "2.1.0"
val activeSlickVersion = "0.2.2"
val postgresVersion = "9.1-901.jdbc4"


// Force scala version for the dependencies
dependencyOverrides in ThisBuild ++= Set(
  "org.scala-lang" % "scala-compiler" % scalaVersion.value,
  "org.scala-lang" % "scala-library" % scalaVersion.value
)

// Root project and subproject definitions
lazy val root = project.in(file(".")).settings(
  // Disable publishing root empty pom
  packagedArtifacts in file(".") := Map.empty,
  // allows running main classes from subprojects
  run := {
    (run in bootstrap in Compile).evaluated
  }
).aggregate(
  persistence, model, operation, bootstrap, container_driver, dictionary, pulse_driver, rest_api, router_driver, swagger
).disablePlugins(sbtassembly.AssemblyPlugin)

lazy val persistence = project.settings(
  libraryDependencies ++=Seq(
    "com.h2database" % "h2" % h2Version,
    "com.typesafe.slick" %% "slick" % slickVersion,
    "io.strongtyped" %% "active-slick" % activeSlickVersion,
    "postgresql" % "postgresql" % postgresVersion
  )
).dependsOn(model).disablePlugins(sbtassembly.AssemblyPlugin)

lazy val model = project.settings(
  libraryDependencies ++= Seq(
    "org.yaml" % "snakeyaml" % snakeyamlVersion
  )
)

lazy val operation = project.dependsOn(model, persistence, container_driver, dictionary, router_driver, pulse_driver).disablePlugins(sbtassembly.AssemblyPlugin)

lazy val bootstrap = project.settings(
  libraryDependencies ++= Seq(
    "com.typesafe" % "config" % configVersion
   ),
  // Runnable assembly jar lives in bootstrap/target/scala_2.11/ and is renamed to core assembly for consistent filename for
  // downloading
  assemblyJarName in assembly := s"core-assembly-${version.value}.jar"
).dependsOn(persistence, container_driver, router_driver, pulse_driver, rest_api, dictionary)

lazy val container_driver = project.dependsOn(model).disablePlugins(sbtassembly.AssemblyPlugin)

lazy val dictionary = project.dependsOn(persistence).disablePlugins(sbtassembly.AssemblyPlugin)

lazy val pulse_driver = project.dependsOn(model, router_driver).disablePlugins(sbtassembly.AssemblyPlugin)

lazy val rest_api = project.dependsOn(operation, model, swagger).disablePlugins(sbtassembly.AssemblyPlugin)

lazy val router_driver = project.dependsOn(model).disablePlugins(sbtassembly.AssemblyPlugin)

lazy val swagger = project.disablePlugins(sbtassembly.AssemblyPlugin)





// Java version and encoding requirements
scalacOptions += "-target:jvm-1.8"

javacOptions ++= Seq("-encoding", "UTF-8")





<|MERGE_RESOLUTION|>--- conflicted
+++ resolved
@@ -7,7 +7,7 @@
 
 name := """core"""
 
-version in ThisBuild := "0.7.0"
+version in ThisBuild := "0.7.0-RC3"
 
 scalaVersion := "2.11.5"
 
@@ -69,13 +69,8 @@
 val logbackVersion = "1.1.2"
 val junitVersion = "4.11"
 val scalatestVersion = "2.2.4"
-<<<<<<< HEAD
-val vampCommonVersion = "0.7.0+"
-val vampPulseApiVersion = "0.7.0.+"
-=======
 val vampCommonVersion = "0.7.0-RC3"
 val vampPulseApiVersion = "0.7.0-RC3"
->>>>>>> 4db46936
 
 // Note ThisBuild, this is what makes these dependencies shared
 libraryDependencies in ThisBuild ++= Seq(
